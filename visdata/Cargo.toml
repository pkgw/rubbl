--- conflicted
+++ resolved
@@ -3,7 +3,7 @@
 
 [package]
 name = "rubbl_visdata"
-version = "0.3.0"
+version = "0.3.1"
 authors = ["Peter Williams <peter@newton.cx>"]
 license = "MIT"
 edition = "2018"
@@ -17,10 +17,5 @@
 rubbl_core = "thiscommit:2020-12-15:Fiequ0wa"
 
 [dependencies]
-<<<<<<< HEAD
-anyhow = "1.0.0"
-rubbl_core = { path = "../core", version =">=0.2.0,<1"}
-=======
 anyhow = "1.0.86"
-rubbl_core = { path = "../core", version ="0.0.0-dev.0"}
->>>>>>> 1b848c91
+rubbl_core = { path = "../core", version =">=0.2.0,<1"}