--- conflicted
+++ resolved
@@ -143,17 +143,6 @@
   MVEarthMagnetic(const Vector<Double> &other);
   MVEarthMagnetic(const Vector<Quantity> &other);
   // </group>
-<<<<<<< HEAD
-
-  MVEarthMagnetic(const MVEarthMagnetic&) = default;
-
-  // Copy assignment
-  MVEarthMagnetic &operator=(const MVEarthMagnetic &other);
-  
-  // Destructor
-  ~MVEarthMagnetic();
-=======
->>>>>>> 1782f021
   
   //# Operators
   // Multiplication defined as in-product
