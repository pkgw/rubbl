//# MVBaseline.h: A 3D vector on Earth
//# Copyright (C) 1998,2000
//# Associated Universities, Inc. Washington DC, USA.
//#
//# This library is free software; you can redistribute it and/or modify it
//# under the terms of the GNU Library General Public License as published by
//# the Free Software Foundation; either version 2 of the License, or (at your
//# option) any later version.
//#
//# This library is distributed in the hope that it will be useful, but WITHOUT
//# ANY WARRANTY; without even the implied warranty of MERCHANTABILITY or
//# FITNESS FOR A PARTICULAR PURPOSE.  See the GNU Library General Public
//# License for more details.
//#
//# You should have received a copy of the GNU Library General Public License
//# along with this library; if not, write to the Free Software Foundation,
//# Inc., 675 Massachusetts Ave, Cambridge, MA 02139, USA.
//#
//# Correspondence concerning AIPS++ should be addressed as follows:
//#        Internet email: aips2-request@nrao.edu.
//#        Postal address: AIPS++ Project Office
//#                        National Radio Astronomy Observatory
//#                        520 Edgemont Road
//#                        Charlottesville, VA 22903-2475 USA
//#
//# $Id$

#ifndef CASA_MVBASELINE_H
#define CASA_MVBASELINE_H

//# Includes
#include <casacore/casa/aips.h>
#include <casacore/casa/Quanta/MVPosition.h>

namespace casacore { //# NAMESPACE CASACORE - BEGIN

//# Forward Declarations

// <summary> A 3D vector on Earth </summary>

// <use visibility=export>

// <reviewed reviewer="UNKNOWN" date="before2004/08/25" tests="tMBaseline" demos="">
// </reviewed>

// <prerequisite>
//   <li> <linkto class=MeasValue>MeasValue</linkto>
// </prerequisite>
//
// <etymology>
// From Measure, Value and Baseline
// </etymology>
//
// <synopsis>
// A MVBaseline is a 3-vector of Baselines in a rectangular frame with
// internal units of m.<br>
// It can be constructed with:
// <ul>
//   <li> MVBaseline() creates point at origin (0,0,0)
//   <li> MVBaseline(MVBaseline) creates a copy
//   <li> MVBaseline(MVPosition) creates (x,y,z) from the given position
//   <li> MVBaseline(Double, Double, Double) creates (x,y,z) with
//		specified values (assuming meters)
//   <li> MVBaseline(Quantity length,Double, Double) creates a MVBaseline assuming
//		that the two values are (in radians) angle along 'equator' 
//		and towards 'pole'.
//   <li> MVBaseline(Quantity length, Quantity, Quantity) creates a MVBaseline 
//		assuming angles as in previous, or Baselines
//   <li> <src>MVBaseline(Quantity, Quantum<Vector<Double> >)</src> creates a 
//		MVBaseline from angle vector, using first two angles, and 
//		assuming second as zero if not present.
//   <li> <src>MVBaseline(Quantum<Vector<Double> ></src> creates from
//		angles or Baselines, depending on the units in the
//		quantum vector. In the angle case,
//		the data derived can be scaled with the readjust() function. If
//		the unit of the quantum vector is length, Baseline is
//		assumed.
//    <li> <src>MVBaseline(Vector<Double></src> creates from angles (less than
//		or equal to two elements) or x,y,z (3 elements).
//    <li> <src>MVBaseline(Vector<Quantity></src> creates from length+angles,
//		angles, or x,y,z, depending on units.
//    <li> <src>MVBaseline(MVPosition, MVPosition)</src> creates a baseline
//		pointing from second to first MVPosition
//    <li> <src>MVBaseline(MVPosition)</src> creates a baseline as defined by the
//		position given (e.g. as derived from an offset MPosition)
// </ul>
// A void adjust(Double) function normalises the vector to a length of 1;
// a get() returns as a
// Double 3-vector the length and angles of the Baseline vector;
// a getAngle() returns a Quantum 2-vector, (uInt) returns the indicated 
// element, and getValue returns the vector.<br>
// Baselines can be added and subtracted.<br>
// The multiplication of two Baselines produces the in-product.<br>
// </synopsis>
//
// <example>
// See <linkto class=MBaseline>MBaseline</linkto> class.
// </example>
//
// <motivation>
// To do coordinate transformations
// </motivation>
//
// <todo asof="1998/04/20">
//	<li> Nothing I know of
// </todo>

class MVBaseline : public MVPosition {	

public:

  //# Friends
  
  //# Constructors
  // Default constructor generates a (0,0,0) Baseline
  MVBaseline();
  // Creates from an MVPosition
  MVBaseline(const MVPosition &other);
  // Creates a specified vector
  MVBaseline(Double in0, Double in1, Double in2);
  // Creates a vector with specified length towards pole
  // <group>
  explicit MVBaseline(Double in0);
  MVBaseline(const Quantity &l);
  // </group>
  // Creates the Baseline from specified (azimuth,elevation) angles and length
  MVBaseline(const Quantity &l, Double angle0, Double angle1);
  // Creates the Baseline from specified angles and length. or Baselines
  // <thrown>
  //    <li> AipsError if quantities not in angle format
  // </thrown>
  // <group>
  MVBaseline(const Quantity &l, const Quantity &angle0, 
	     const Quantity &angle1);
  // If not enough angles: pole assumed (if none), or elevation =0 (if 1)
  MVBaseline(const Quantum<Vector<Double> > &angle);
  MVBaseline(const Quantity &l, const Quantum<Vector<Double> > &angle);
  // </group>
  // Create from specified length and/or angles and/or Baseline
  // <group>
  MVBaseline(const Vector<Double> &other);
  MVBaseline(const Vector<Quantity> &other);
  // </group>
  // Baseline as difference between positions (first - second (default(0,0,0))
  // <group>
  MVBaseline(const MVPosition &pos, const MVPosition &base);
  // </group>
<<<<<<< HEAD

  MVBaseline(const MVBaseline&) = default;

  // Copy assignment
  MVBaseline &operator=(const MVBaseline &other);
  
  // Destructor
  ~MVBaseline();
=======
>>>>>>> 1782f021
  
  //# Operators
  // Multiplication defined as in-product
  // <group>
  Double operator*(const MVBaseline &other) const;
  // </group>
  
  // Equality comparisons
  // <group>
  Bool operator== (const MVBaseline &other) const;
  Bool operator!= (const MVBaseline &other) const;
  Bool near(const MVBaseline &other, Double tol=1e-13) const;
  Bool near(const MVBaseline &other, Quantity tol) const;
  Bool nearAbs(const MVBaseline &other, Double tol=1e-13) const;
  // </group>
  
  // Addition and subtraction
  // <group>
  MVBaseline operator-() const;
  MVBaseline &operator+=(const MVBaseline &right);
  MVBaseline operator+(const MVBaseline &right) const;
  MVBaseline &operator-=(const MVBaseline &right);
  MVBaseline operator-(const MVBaseline &right) const;
  // </group>
  
  //# General Member Functions
  
  // Tell me your type
  // <group>
  static void assure(const MeasValue &in);
  // </group>
  
  // Normalise direction aspects by adjusting the length to 1
  // <group>
  virtual void adjust();
  virtual void adjust(Double &res);
  virtual void readjust(Double res);
  // </group>
  // Get radius of Baseline
  virtual Double radius();
  // Generate a 3-vector of coordinates (length(m), angles(rad))
  Vector<Double> get() const;
  // Generate a 3-vector of x,y,z in m
  const Vector<Double> &getValue() const;
  // Generate angle 2-vector (in rad)
  Quantum<Vector<Double> > getAngle() const;
  // and with specified units
  Quantum<Vector<Double> > getAngle(const Unit &unit) const;
  // Generate the length
  Quantity getLength() const;
  // and generate it with the specified units
  Quantity getLength(const Unit &unit) const;
  // Get the Baseline angle between the directions. I.e. the angle between
  // the direction from one to the pole, and from one to the other.
  // <group>
  Double BaselineAngle(const MVBaseline &other) const;
  Quantity BaselineAngle(const MVBaseline &other, 
			 const Unit &unit) const;
  // </group>
  // Get the angular separation between two directions.
  // <group>
  Double separation(const MVBaseline &other) const;
  Quantity separation(const MVBaseline &other, 
		      const Unit &unit) const;
  // </group>
  // Produce the cross product
  MVBaseline crossProduct(const MVBaseline &other) const;
  
  // Print data
  virtual void print(ostream &os) const;
  // Clone
  virtual MeasValue *clone() const;

  // Get the value in internal units
  virtual Vector<Double> getVector() const;
  // Set the value from internal units (set 0 for empty vector)
  virtual void putVector(const Vector<Double> &in);
  // Get the internal value as a <src>Vector<Quantity></src>. Usable in
  // records. The getXRecordValue() gets additional information for records.
  // Note that the Vectors could be empty.
  // <group>
  virtual Vector<Quantum<Double> > getRecordValue() const;
  virtual Vector<Quantum<Double> > getXRecordValue() const;
  virtual Vector<Quantum<Double> > getTMRecordValue() const {
    return getXRecordValue(); } ;
  // </group>
  // Set the internal value if correct values and dimensions
  virtual Bool putValue(const Vector<Quantum<Double> > &in);
  
};

//# Global functions
// Rotate a Baseline vector with rotation matrix and other multiplications
// <group>
MVBaseline operator*(const RotMatrix &left, const MVBaseline &right);
MVBaseline operator*(const MVBaseline &left, const RotMatrix &right);
MVBaseline operator*(Double left, const MVBaseline &right);
MVBaseline operator*(const MVBaseline &left, Double right);
Double operator*(const Vector<Double> &left, const MVBaseline &right);
Double operator*(const MVBaseline &left, const Vector<Double> &right);
Double operator*(const MVPosition &left, const MVBaseline &right);
Double operator*(const MVBaseline &left, const MVPosition &right);
// </group>


} //# NAMESPACE CASACORE - END

#endif<|MERGE_RESOLUTION|>--- conflicted
+++ resolved
@@ -145,17 +145,6 @@
   // <group>
   MVBaseline(const MVPosition &pos, const MVPosition &base);
   // </group>
-<<<<<<< HEAD
-
-  MVBaseline(const MVBaseline&) = default;
-
-  // Copy assignment
-  MVBaseline &operator=(const MVBaseline &other);
-  
-  // Destructor
-  ~MVBaseline();
-=======
->>>>>>> 1782f021
   
   //# Operators
   // Multiplication defined as in-product
