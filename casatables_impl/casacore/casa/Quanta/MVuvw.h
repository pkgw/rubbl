//# MVuvw.h: A 3D vector on Earth
//# Copyright (C) 1998,2000
//# Associated Universities, Inc. Washington DC, USA.
//#
//# This library is free software; you can redistribute it and/or modify it
//# under the terms of the GNU Library General Public License as published by
//# the Free Software Foundation; either version 2 of the License, or (at your
//# option) any later version.
//#
//# This library is distributed in the hope that it will be useful, but WITHOUT
//# ANY WARRANTY; without even the implied warranty of MERCHANTABILITY or
//# FITNESS FOR A PARTICULAR PURPOSE.  See the GNU Library General Public
//# License for more details.
//#
//# You should have received a copy of the GNU Library General Public License
//# along with this library; if not, write to the Free Software Foundation,
//# Inc., 675 Massachusetts Ave, Cambridge, MA 02139, USA.
//#
//# Correspondence concerning AIPS++ should be addressed as follows:
//#        Internet email: aips2-request@nrao.edu.
//#        Postal address: AIPS++ Project Office
//#                        National Radio Astronomy Observatory
//#                        520 Edgemont Road
//#                        Charlottesville, VA 22903-2475 USA
//#
//# $Id$

#ifndef CASA_MVUVW_H
#define CASA_MVUVW_H

//# Includes
#include <casacore/casa/aips.h>
#include <casacore/casa/Quanta/MVPosition.h>

namespace casacore { //# NAMESPACE CASACORE - BEGIN

//# Forward Declarations
class MVDirection;
class MVBaseline;

// <summary> A 3D vector on Earth </summary>

// <use visibility=export>

// <reviewed reviewer="UNKNOWN" date="before2004/08/25" tests="tMuvw" demos="">
// </reviewed>

// <prerequisite>
//   <li> <linkto class=MeasValue>MeasValue</linkto>
// </prerequisite>
//
// <etymology>
// From Measure, Value and uvw
// </etymology>
//
// <synopsis>
// A MVuvw is a 3-vector of uvws in a rectangular frame with
// internal units of m.<br>
// It can be constructed with:
// <ul>
//   <li> MVuvw() creates point at origin (0,0,0)
//   <li> MVuvw(MVuvw) creates a copy
//   <li> MVuvw(MVPosition) creates (x,y,z) from the given position
//   <li> MVuvw(Double, Double, Double) creates (x,y,z) with
//		specified values (assuming meters)
//   <li> MVuvw(Quantity length,Double, Double) creates a MVuvw assuming
//		that the two values are (in radians) angle along 'equator' 
//		and towards 'pole'.
//   <li> MVuvw(Quantity length, Quantity, Quantity) creates a MVuvw 
//		assuming angles as in previous, or uvws
//   <li> <src>MVuvw(Quantity, Quantum<Vector<Double> >)</src> creates a 
//		MVuvw from angle vector, using first two angles, and 
//		assuming second as zero if not present.
//   <li> <src>MVuvw(Quantum<Vector<Double> ></src> creates from
//		angles or uvws, depending on the units in the
//		quantum vector. In the angle case,
//		the data derived can be scaled with the readjust() function. If
//		the unit of the quantum vector is length, uvw is
//		assumed.
//    <li> <src>MVuvw(Vector<Double></src> creates from angles (less than
//		or equal to two elements) or x,y,z (3 elements).
//    <li> <src>MVuvw(Vector<Quantity></src> creates from length+angles,
//		angles, or x,y,z, depending on units.
//    <li> <src>MVuvw(MVBaseline, MVDirection)</src> creates a uvw
//		in the specified reference direction (in same reference frame)
// </ul>
// A void adjust(Double) function normalises the vector to a length of 1;
// a get() returns as a
// Double 3-vector the length and angles of the uvw vector;
// a getAngle() returns a Quantum 2-vector, (uInt) returns the indicated 
// element, and getValue returns the vector.<br>
// uvws can be added and subtracted.<br>
// The multiplication of two uvws produces the in-product.<br>
// </synopsis>
//
// <example>
// See <linkto class=Muvw>Muvw</linkto> class.
// </example>
//
// <motivation>
// To do coordinate transformations
// </motivation>
//
// <todo asof="1998/04/20">
//	<li> Implement for EW
//	<li> Get sign (especially of V) correct
//	<li> Let it handle Vectors of UVW
//	<li> Add some rotation matrix history for speed
// </todo>

class MVuvw : public MVPosition {	

public:

  //# Friends
  
  //# Constructors
  // Default constructor generates a (0,0,0) uvw
  MVuvw();
  // Creates from an MVPosition
  MVuvw(const MVPosition &other);
  // Creates a specified vector
  MVuvw(Double in0, Double in1, Double in2);
  // Creates a vector with specified length towards pole
  // <group>
  explicit MVuvw(Double in0);
  MVuvw(const Quantity &l);
  // </group>
  // Creates the uvw from specified (azimuth,elevation) angles and length
  MVuvw(const Quantity &l, Double angle0, Double angle1);
  // Creates the uvw from specified angles and length. or uvws
  // <thrown>
  //    <li> AipsError if quantities not in angle format
  // </thrown>
  // <group>
  MVuvw(const Quantity &l, const Quantity &angle0, 
	     const Quantity &angle1);
  // If not enough angles: pole assumed (if none), or elevation =0 (if 1)
  MVuvw(const Quantum<Vector<Double> > &angle);
  MVuvw(const Quantity &l, const Quantum<Vector<Double> > &angle);
  // </group>
  // Create from specified length and/or angles and/or uvw
  // <group>
  MVuvw(const Vector<Double> &other);
  MVuvw(const Vector<Quantity> &other);
  // </group>
  // uvw from a baseline and a reference direction (in same frame)
  // <group>
  MVuvw(const MVBaseline &pos, const MVDirection &dr, Bool ew=False);
  // </group>
<<<<<<< HEAD
  // Copy assignment
  MVuvw &operator=(const MVuvw &other);

  MVuvw(const MVuvw&) = default;

  // Destructor
  ~MVuvw();
=======
>>>>>>> 1782f021
  
  //# Operators
  // Multiplication defined as in-product
  // <group>
  Double operator*(const MVuvw &other) const;
  // </group>
  
  // Equality comparisons
  // <group>
  Bool operator== (const MVuvw &other) const;
  Bool operator!= (const MVuvw &other) const;
  Bool near(const MVuvw &other, Double tol=1e-13) const;
  Bool near(const MVuvw &other, Quantity tol) const;
  Bool nearAbs(const MVuvw &other, Double tol=1e-13) const;
  // </group>
  
  // Addition and subtraction
  // <group>
  MVuvw operator-() const;
  MVuvw &operator+=(const MVuvw &right);
  MVuvw operator+(const MVuvw &right) const;
  MVuvw &operator-=(const MVuvw &right);
  MVuvw operator-(const MVuvw &right) const;
  // </group>
  
  //# General Member Functions
  
  // Tell me your type
  // <group>
  static void assure(const MeasValue &in);
  // </group>
  
  // Normalise direction aspects by adjusting the length to 1
  // <group>
  virtual void adjust();
  virtual void adjust(Double &res);
  virtual void readjust(Double res);
  // </group>
  // Get radius(i.e. length of vector, in m) of uvw
  virtual Double radius();
  // Generate a 3-vector of coordinates (length(m), angles(rad))
  Vector<Double> get() const;
  // Generate a 3-vector of x,y,z in m
  const Vector<Double> &getValue() const;
  // Generate angle 2-vector (in rad)
  Quantum<Vector<Double> > getAngle() const;
  // and with specified units
  Quantum<Vector<Double> > getAngle(const Unit &unit) const;
  // Generate the length
  Quantity getLength() const;
  // and generate it with the specified units
  Quantity getLength(const Unit &unit) const;
  // Get the uvw angle between the directions. I.e. the angle between
  // the direction from one to the pole, and from one to the other.
  // <group>
  Double uvwAngle(const MVuvw &other) const;
  Quantity uvwAngle(const MVuvw &other, 
			 const Unit &unit) const;
  // </group>
  // Get the angular separation between two directions.
  // <group>
  Double separation(const MVuvw &other) const;
  Quantity separation(const MVuvw &other, 
		      const Unit &unit) const;
  // </group>
  // Produce the cross product
  MVuvw crossProduct(const MVuvw &other) const;
  
  // Print data
  virtual void print(ostream &os) const;
  // Clone
  virtual MeasValue *clone() const;

  // Get the value in internal units
  virtual Vector<Double> getVector() const;
  // Set the value from internal units (set 0 for empty vector)
  virtual void putVector(const Vector<Double> &in);
  // Get the internal value as a <src>Vector<Quantity></src>. Usable in
  // records. The getXRecordValue() gets additional information for records.
  // Note that the Vectors could be empty.
  // <group>
  virtual Vector<Quantum<Double> > getRecordValue() const;
  virtual Vector<Quantum<Double> > getXRecordValue() const;
  virtual Vector<Quantum<Double> > getTMRecordValue() const {
    return getXRecordValue(); } ;
  // </group>
  // Set the internal value if correct values and dimensions
  virtual Bool putValue(const Vector<Quantum<Double> > &in);
  
};

//# Global functions
// Rotate a uvw vector with rotation matrix and other multiplications
// <group>
MVuvw operator*(const RotMatrix &left, const MVuvw &right);
MVuvw operator*(const MVuvw &left, const RotMatrix &right);
MVuvw operator*(Double left, const MVuvw &right);
MVuvw operator*(const MVuvw &left, Double right);
Double operator*(const Vector<Double> &left, const MVuvw &right);
Double operator*(const MVuvw &left, const Vector<Double> &right);
Double operator*(const MVPosition &left, const MVuvw &right);
Double operator*(const MVuvw &left, const MVPosition &right);
// </group>


} //# NAMESPACE CASACORE - END

#endif<|MERGE_RESOLUTION|>--- conflicted
+++ resolved
@@ -148,16 +148,6 @@
   // <group>
   MVuvw(const MVBaseline &pos, const MVDirection &dr, Bool ew=False);
   // </group>
-<<<<<<< HEAD
-  // Copy assignment
-  MVuvw &operator=(const MVuvw &other);
-
-  MVuvw(const MVuvw&) = default;
-
-  // Destructor
-  ~MVuvw();
-=======
->>>>>>> 1782f021
   
   //# Operators
   // Multiplication defined as in-product
