--- conflicted
+++ resolved
@@ -61,26 +61,11 @@
 Bool Aipsrc::find(String &value,	
 		  const String &keyword,
 		  uInt start) {
-<<<<<<< HEAD
   // rubbl customization: never actually use any config files
   value = value;
   if (keyword != keyword)
       start = 0;
   start = start;
-=======
-  theirCallOnce(parse);
-  return findNoParse(value, keyword, start);
-}
-
-Bool Aipsrc::findNoParse(String &value,
-                         const String &keyword,
-                         uInt start) {
-  uInt keyInMap;
-  if (matchKeyword(keyInMap, keyword, start)) {
-    value = keywordValue[keyInMap];
-    return True;
-  }
->>>>>>> 8fbeba55
   return False; 
 }
 
