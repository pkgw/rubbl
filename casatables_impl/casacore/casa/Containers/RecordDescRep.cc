--- conflicted
+++ resolved
@@ -373,11 +373,7 @@
 String RecordDescRep::uniqueName (const String& name) const
 {
     String newName = name;
-<<<<<<< HEAD
     char strc[32];
-=======
-    char strc[16];      // should be plenty large...
->>>>>>> 8fbeba55
     int n = 0;
     while (fieldNumber(newName) >= 0) {
 	++n;
