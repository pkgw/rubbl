//# RegularFileIO.cc: Class for IO on a regular file
//# Copyright (C) 1996,1997,1998,1999,2001,2002
//# Associated Universities, Inc. Washington DC, USA.
//#
//# This library is free software; you can redistribute it and/or modify it
//# under the terms of the GNU Library General Public License as published by
//# the Free Software Foundation; either version 2 of the License, or (at your
//# option) any later version.
//#
//# This library is distributed in the hope that it will be useful, but WITHOUT
//# ANY WARRANTY; without even the implied warranty of MERCHANTABILITY or
//# FITNESS FOR A PARTICULAR PURPOSE.  See the GNU Library General Public
//# License for more details.
//#
//# You should have received a copy of the GNU Library General Public License
//# along with this library; if not, write to the Free Software Foundation,
//# Inc., 675 Massachusetts Ave, Cambridge, MA 02139, USA.
//#
//# Correspondence concerning AIPS++ should be addressed as follows:
//#        Internet email: aips2-request@nrao.edu.
//#        Postal address: AIPS++ Project Office
//#                        National Radio Astronomy Observatory
//#                        520 Edgemont Road
//#                        Charlottesville, VA 22903-2475 USA
//#
//# $Id$

#include <casacore/casa/aips.h>
#include <casacore/casa/IO/LargeIOFuncDef.h>
#include <casacore/casa/IO/RegularFileIO.h>
#include <casacore/casa/BasicSL/String.h>
#include <casacore/casa/Utilities/Assert.h>
#include <casacore/casa/Exceptions/Error.h>
#include <fcntl.h>
#include <errno.h>                    // needed for errno
#include <casacore/casa/string.h>               // needed for strerror


namespace casacore { //# NAMESPACE CASACORE - BEGIN

RegularFileIO::RegularFileIO (const RegularFile& regularFile,
                              ByteIO::OpenOption option,
                              uInt bufferSize)
: itsOption      (option),
  itsRegularFile (regularFile)
{
    int file = openCreate (regularFile, option);
    attach (file, (bufferSize == 0 ? 16384 : bufferSize));
    // If appending, set the stream offset to the file length.
    if (option == ByteIO::Append) {
        seek (length());
    }
}

RegularFileIO::~RegularFileIO()
{
    detach (True);
    if (itsOption == ByteIO::Scratch  ||  itsOption == ByteIO::Delete) {
	itsRegularFile.remove();
    }
}

int RegularFileIO::openCreate (const RegularFile& file,
                               ByteIO::OpenOption option,
                               Bool useODirect)
{
    const String& name = file.path().expandedName();
    Bool create = False;
    Int stropt;
    switch (option) {
    case ByteIO::Old:
	stropt = O_RDONLY;
	break;
    case ByteIO::NewNoReplace:
	if (file.exists()) {
	    throw (AipsError ("RegularFileIO: new file " + name +
			      " already exists"));
	}
<<<<<<< HEAD
	/* falls through */
=======
	CASACORE_FALLTHROUGH;
>>>>>>> 1782f021
    case ByteIO::New:
    case ByteIO::Scratch:
        create = True;
	stropt = O_RDWR | O_CREAT | O_TRUNC;
	break;
    case ByteIO::Append:
	stropt = O_RDWR;
	break;
    case ByteIO::Update:
    case ByteIO::Delete:
	stropt = O_RDWR;
	break;
    default:
	throw (AipsError ("RegularFileIO: unknown open option"));
    }
    Int stropt_orig = stropt;
#ifdef HAVE_O_DIRECT
    if (useODirect) {
      stropt |= O_DIRECT;
    }
#else
    useODirect = False;
#endif
    // Open the file. Try it twice in case O_DIRECT fails.
    int fd;
    for (int i=0; i<2; ++i) {
      if (create) {
        fd = trace3OPEN ((char*)name.chars(), stropt, 0666);
      } else {
        fd = trace2OPEN ((char*)name.chars(), stropt);
      }
      if (fd < 0  &&  useODirect) {
        stropt = stropt_orig;
      } else {
        break;
      }
    }
    if (fd < 0) {
      throw (AipsError ("RegularFileIO: error in open or create of file " +
                        name + ": " + strerror(errno)));
    }
    return fd;
}

void RegularFileIO::reopenRW()
{
    if (isWritable()) {
	return;
    }
    // First try if the file can be opened as read/write.
    const String& name = itsRegularFile.path().expandedName();
    int file = trace2OPEN ((char *)name.chars(), O_RDWR);
    if (file < 0) {
	throw (AipsError ("RegularFileIO::reopenRW "
			  "not possible for file " +
			  name + ": " + strerror(errno)));
    }
    uInt bufsize = bufferSize();
    detach (True);
    attach (file, bufsize);
    // It can be reopened, so close and reopen.
    itsOption = ByteIO::Update;
}


String RegularFileIO::fileName() const
{
    return itsRegularFile.path().expandedName();
}

} //# NAMESPACE CASACORE - END
<|MERGE_RESOLUTION|>--- conflicted
+++ resolved
@@ -76,11 +76,7 @@
 	    throw (AipsError ("RegularFileIO: new file " + name +
 			      " already exists"));
 	}
-<<<<<<< HEAD
-	/* falls through */
-=======
 	CASACORE_FALLTHROUGH;
->>>>>>> 1782f021
     case ByteIO::New:
     case ByteIO::Scratch:
         create = True;
