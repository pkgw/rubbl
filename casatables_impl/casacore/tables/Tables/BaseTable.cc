//# BaseTable.cc: Abstract base class for tables
//# Copyright (C) 1994,1995,1996,1997,1998,1999,2000,2001,2002,2003
//# Associated Universities, Inc. Washington DC, USA.
//#
//# This library is free software; you can redistribute it and/or modify it
//# under the terms of the GNU Library General Public License as published by
//# the Free Software Foundation; either version 2 of the License, or (at your
//# option) any later version.
//#
//# This library is distributed in the hope that it will be useful, but WITHOUT
//# ANY WARRANTY; without even the implied warranty of MERCHANTABILITY or
//# FITNESS FOR A PARTICULAR PURPOSE.  See the GNU Library General Public
//# License for more details.
//#
//# You should have received a copy of the GNU Library General Public License
//# along with this library; if not, write to the Free Software Foundation,
//# Inc., 675 Massachusetts Ave, Cambridge, MA 02139, USA.
//#
//# Correspondence concerning AIPS++ should be addressed as follows:
//#        Internet email: aips2-request@nrao.edu.
//#        Postal address: AIPS++ Project Office
//#                        National Radio Astronomy Observatory
//#                        520 Edgemont Road
//#                        Charlottesville, VA 22903-2475 USA
//#
//# $Id$

#include <thread>
#include <utility>

#include <casacore/casa/aips.h>
#include <casacore/tables/Tables/BaseTable.h>
#include <casacore/tables/Tables/Table.h>
#include <casacore/tables/Tables/PlainTable.h>
#include <casacore/tables/Tables/RefTable.h>
#include <casacore/tables/Tables/TableCopy.h>
#include <casacore/tables/Tables/TableDesc.h>
#include <casacore/tables/Tables/BaseColumn.h>
#include <casacore/tables/Tables/BaseTabIter.h>
#include <casacore/tables/DataMan/DataManager.h>
#include <casacore/tables/Tables/TableError.h>
#include <casacore/casa/Arrays/Vector.h>
#include <casacore/casa/Arrays/ArrayMath.h>
#include <casacore/casa/Arrays/ArrayLogical.h>
#include <casacore/casa/BasicSL/STLMath.h>
#include <casacore/casa/BasicSL/STLIO.h>
#include <casacore/casa/Containers/Block.h>
#include <casacore/casa/Containers/Record.h>
#include <casacore/casa/Containers/ValueHolder.h>
#include <casacore/casa/Utilities/Sort.h>
#include <casacore/casa/Utilities/PtrHolder.h>
#include <casacore/casa/BasicSL/String.h>
#include <casacore/casa/Utilities/GenSort.h>
#include <casacore/casa/IO/AipsIO.h>
#include <casacore/casa/OS/File.h>
#include <casacore/casa/OS/RegularFile.h>
#include <casacore/casa/OS/Directory.h>
#include <casacore/casa/Utilities/Assert.h>


namespace casacore { //# NAMESPACE CASACORE - BEGIN

// The constructor of the derived class should call unmarkForDelete
// when the construction ended succesfully.
BaseTable::BaseTable (const String& name, int option, rownr_t nrrow)
{
    BaseTableCommon(name, option, nrrow);
}

#ifdef HAVE_MPI
BaseTable::BaseTable (MPI_Comm mpiComm, const String& name, int option, rownr_t nrrow)
    :itsMpiComm  (mpiComm)
{
    BaseTableCommon(name, option, nrrow);
}
#endif

void BaseTable::BaseTableCommon (const String& name, int option, rownr_t nrrow)
{
    nrlink_p = 0;
    nrrow_p = nrrow;
    nrrowToAdd_p = 0;
    tdescPtr_p = 0;
    name_p = name;
    option_p = option;
    noWrite_p = False;
    delete_p = False;
    madeDir_p = True;
    itsTraceId = -1;

    if (name_p.empty()) {
        name_p = File::newUniqueName ("", "tab").originalName();
    }
    // Make name absolute in case a chdir is done in e.g. Python.
    name_p = makeAbsoluteName (name_p);
    if (option_p == Table::Scratch) {
        option_p = Table::New;
    }
    // Mark initially a new table for delete.
    // When the construction ends successfully, it can be unmarked.
    if (option_p == Table::New  ||  option_p == Table::NewNoReplace) {
        markForDelete (False, "");
        madeDir_p = False;
    }
}

BaseTable::~BaseTable()
{
    //# Delete the table files (if there) if marked for delete.
    if (isMarkedForDelete()) {
	if (madeDir_p) {
	    // The table may be a subtable already deleted when
	    // the parent was deleted. So test if it still exists.
	    File file(name_p);
	    if (file.exists()) {
		Directory directory(file);
		directory.removeRecursive();
	    }
	    //# Do callback indicating that table has been deleted.
	    scratchCallback (False, name_p);
	}
    }
}

void BaseTable::link()
{
    nrlink_p++;
#ifdef AIPS_TRACE
    cout << "BaseTable::link:   " << nrlink_p << ' ' << name_p
	 << ' ' << this << endl;
#endif
}

void BaseTable::unlink (BaseTable* btp)
{
#ifdef AIPS_TRACE
    cout << "BaseTable::unlink: " << btp->nrlink_p << ' ' << btp->name_p
	 << ' ' << btp;
    if (btp->nrlink_p == 1) {
        cout << " gets destructed";
    }
    cout << endl;
#endif
    btp->nrlink_p--;
    if (btp->nrlink_p == 0) {
	delete btp;
    }
}

Bool BaseTable::isNull() const
{
  return False;
}


void BaseTable::scratchCallback (Bool isScratch, const String& oldName) const
{
    if (Table::scratchCallback_p != 0) {
	if (isScratch) {
	    if (oldName == name_p) {
		Table::scratchCallback_p (name_p, isScratch, "");
	    }else{
		Table::scratchCallback_p (name_p, isScratch, oldName);
	    }
	}else{
	    if (oldName.empty()) {
		Table::scratchCallback_p (name_p, isScratch, "");
	    }else{
		Table::scratchCallback_p (oldName, isScratch, "");
	    }
	}
    }
}

#ifdef HAVE_MPI
template <typename Func, typename ... Args>
void safe_mpi_invoke(Func &&mpi_func, const char *errmsg, Args && ... args)
{
    if (mpi_func(std::forward<Args>(args)...)) {
        throw std::runtime_error(errmsg);
    }
}

static bool is_mpi_initialized()
{
    int mpi_initialized;
    safe_mpi_invoke(MPI_Initialized, "Error when checking for initialized MPI", &mpi_initialized);
    return mpi_initialized != 0;
}

static bool is_mpi_finalized()
{
    int mpi_finalized;
    safe_mpi_invoke(MPI_Finalized, "Error when checking for finalized MPI", &mpi_finalized);
    return mpi_finalized != 0;
}

static std::once_flag ensure_mpi_flag;

static void ensure_mpi()
{
    std::call_once(ensure_mpi_flag, [&]{
        if (is_mpi_initialized() || is_mpi_finalized()) {
            return;
        }
#ifdef USE_THREADS
       int provided;
       safe_mpi_invoke(MPI_Init_thread, "Error when initializing MPI", nullptr, nullptr, MPI_THREAD_MULTIPLE, &provided);
       // Checking if provided == MPI_THREAD_MULTIPLE is not necessarily
       // the best option. Down here we have no idea how users are intending
       // to use these objects, and therefore throwing an exception is not
       // correct. For instance, with OpenMPI @ Ubuntu 16.04.05 lots
       // of unit tests fail.
#else
       safe_mpi_invoke(MPI_Init, "Error when initializing MPI", nullptr, nullptr);
#endif // USE_THREADS
    });
}

static bool is_rank_0(MPI_Comm comm)
{
    ensure_mpi();
    if (is_mpi_finalized()) {
        return false;
    }
    int rank;
    safe_mpi_invoke(MPI_Comm_rank, "Error when getting MPI rank", comm, &rank);
    return rank == 0;
}
#endif // HAVE_MPI

Bool BaseTable::makeTableDir()
{
#ifdef HAVE_MPI
    if (!is_rank_0(itsMpiComm)) {
        return false;
    }
#endif
    //# Exit if the table directory has already been created.
    if (madeDir_p) {
	return False;
    }
    //# Check option.
    if (!openedForWrite()) {
#ifndef HAVE_MPI
	throw (TableInvOpt ("BaseTable::makeTableDir",
			    "must be Table::New, NewNoReplace or Update"));
#endif
    }
    //# Check if the table directory name already exists
    //# and is a directory indeed.
    File file(name_p);
    if (file.exists()) {
	if (!file.isDirectory()) {
	    throw (TableDuplFile(name_p,
				 " (and is not a true table directory)"));
	}
	Directory tdir(file);
	if (! tdir.isEmpty()) {
	    //# Check if file table.dat exist in it.
	    File mfile (Table::fileName(name_p));
	    if (! mfile.exists()) {
	        throw (TableDuplFile(name_p,
				     " (and is not a true table directory)"));
	    }
	    if (option_p == Table::NewNoReplace) {
	        throw (TableDuplFile(name_p));   // table file already exists
	    }
	    //# Remove the directory and possible files in it.
	    //# In this way overwriting an existing table does not leave
	    //# old files.
	    //# Keep the directory, so existing properties (like placement on
	    //# Lustre file system is kept.
	    Directory dir(name_p);
	    dir.removeRecursive (True);
	}
    } else {
	//# Create the table directory.
	Directory dir(name_p);
	dir.create();
    }
    //# Create table.dat.
    //# First do a scratch callback that a table is getting created.
    //# If the file creation fails, the user sees it as a scratch
    //# table, so it can be deleted.
    scratchCallback (True, "");
    RegularFile dfile (Table::fileName(name_p));
    dfile.create();
    madeDir_p = True;
    return True;
}

Bool BaseTable::openedForWrite() const
{
#ifdef HAVE_MPI
    if (!is_rank_0(itsMpiComm)) {
        return false;
    }
#endif
    AlwaysAssert (!isNull(), AipsError);
    return (option_p==Table::Old || option_p==Table::Delete  ?  False : True);
}


int BaseTable::tableType() const
{
  return Table::Plain;
}

void BaseTable::getPartNames (Block<String>& names, Bool) const
{
  uInt inx = names.size();
  names.resize (inx + 1);
  names[inx] = name_p;
}

TableInfo BaseTable::tableInfo (const String& tableName)
{
    return TableInfo (tableName + "/table.info");
}
void BaseTable::getTableInfo()
{
    AlwaysAssert (!isNull(), AipsError);
    info_p = TableInfo (name_p + "/table.info");
}
void BaseTable::flushTableInfo()
{
    AlwaysAssert (!isNull(), AipsError);
    // Create table directory if needed.
    Bool made = makeTableDir();
    info_p.flush (name_p + "/table.info");
    if (made && !isMarkedForDelete()) {
	scratchCallback (False, name_p);
    }
}


void BaseTable::writeStart (AipsIO& ios, Bool bigEndian)
{
    // Check option.
    if (!openedForWrite()) {
        throw (TableInvOpt ("BaseTable::writeStart",
                            "must be Table::New, NewNoReplace or Update"));
    }
    // Create table directory when needed.
    Bool made = makeTableDir();
    // Create the file. It is a temporary file that will be later renamed
    // to the final name. This is so because, in case other process
    // tries to create a Table object with this table, there is a small
    // window in which the table.dat is truncated to lenght 0 (ByteIO::New) by
    // this process while the constructor of Table in the other process
    // will fail because table.dat is empty. Note that the constructor reads
    // reads table.dat before doing any locking
    ios.open (Table::fileName(name_p)+"_tmp", ByteIO::New);
    // Start the object as Table, so class Table can read it back.
    // Version 2 (of PlainTable) does not have its own TableRecord anymore.
    // Use old version if nr of rows fit in an Int, otherwise use new version.
    if (nrrow_p > rownr_t(std::numeric_limits<Int>::max())) {
        ios.putstart ("Table", 3);
        ios << nrrow_p;
    } else {
        ios.putstart ("Table", 2);
        ios << uInt(nrrow_p);
    }
    // Write endianity as a uInt, because older tables contain a uInt 0 here.
    uInt endian = 0;
    if (!bigEndian) {
      endian = 1;
    }
    ios << endian;              // 0=bigendian; 1=littleendian
    if (made && !isMarkedForDelete()) {
        scratchCallback (False, name_p);
    }
}

//# End writing a table file.
void BaseTable::writeEnd (AipsIO& ios)
{
    ios.putend ();
    // Ensure that the buffers have been written before renaming
    ios.close();
    // Now rename the file to the final name (table.dat). Not that the 
    // rename is function (used by RegularFile::move) is atomic 
    // (https://pubs.opengroup.org/onlinepubs/9699919799/functions/rename.html)
    RegularFile(Table::fileName(name_p)+"_tmp").move (Table::fileName(name_p), true);
}


void BaseTable::setTableChanged()
{}


void BaseTable::markForDelete (Bool callback, const String& oldName)
{
    AlwaysAssert (!isNull(), AipsError);
    Bool prev = delete_p;
    delete_p = True;
    //# Do callback if changed from non-scratch to scratch or if name changed.
    if (callback) {
	if (!prev) {
	    scratchCallback (True, "");
	} else if (!oldName.empty()  &&  oldName != name_p) {
	    scratchCallback (True, oldName);
	}
    }
}
void BaseTable::unmarkForDelete (Bool callback, const String& oldName)
{
    AlwaysAssert (!isNull(), AipsError);
    Bool prev = delete_p;
    delete_p = False;
    //# Do callback if changed from scratch to non-scratch.
    if (callback && prev) {
	scratchCallback (False, oldName);
    }
}


//# Prepare for copying or renaming a table.
void BaseTable::prepareCopyRename (const String& newName,
				   int tableOption) const
{
    // Options Delete and Old are wrong.
    if (tableOption == Table::Old  ||  tableOption == Table::Delete) {
	throw (TableInvOpt ("BaseTable::rename",
		      "must be Table::New, NewNoReplace, Scratch or Update"));
    }
    // Do not do anything if the new name is the same as the old name.
    if (newName == name_p) {
	return;
    }
    // Copy and rename is not allowed if the target table is open.
    Path path(newName);
    PlainTable* ptr = PlainTable::tableCache()(path.absoluteName());
    if (ptr) {
        throw (TableInvOper ("Cannot copy/rename; target table " + newName +
			     " is still open (is in the table cache)"));
    }
    // Test if the table already exists.
    // Throw an exception if a file (but not a table) exists.
    File fileNew(newName);
    if (fileNew.exists()) {
	if (!fileNew.isDirectory()) {
	    throw (TableDuplFile(newName,
				 " (and is not a true table directory)"));
	}
	// The table should not exist for NewNoReplace.
	if (tableOption == Table::NewNoReplace) {
	    throw (TableDuplFile(newName));
	}
	Directory directory(fileNew);
	directory.removeRecursive();
    }else{
	// The table must exist for Update.
	if (tableOption == Table::Update) {
            throw (TableNoFile(newName));
	}
    }
}

//# Rename a table.
void BaseTable::rename (const String& newName, int tableOption)
{
    AlwaysAssert (!isNull(), AipsError);
    // Make the name absolute.
    String absNewName = makeAbsoluteName (newName);
    // The table can be renamed if:
    // - it is not created yet
    // - it exists and its file is writable
    if (madeDir_p) {
	File file(name_p);
	if (!file.isWritable()) {
	    throw (TableInvOper ("Table file " + name_p +
				 " is readonly and cannot be renamed"));
	}
    }
    String oldName = name_p;
    // Do not rename physically when the new name is the same as the old name.
    if (absNewName != oldName) {
	prepareCopyRename (absNewName, tableOption);
	//# Do the actual renaming when the table exists.
	//# It is possible that the files do not exist yet if rename
	//# is used very early.
	if (madeDir_p) {
	    Directory fileOld(oldName);
	    fileOld.move (absNewName);
	}
	//# Rename the names of the subtables in the keywords.
	renameSubTables (absNewName, oldName);
	//# Okay, the table file has been renamed.
	//# Now rename in the cache (if there) and internally.
        PlainTable::tableCache().rename (absNewName, oldName);
	name_p = absNewName;
    }
    //# (Un)mark for delete when necessary.
    if (tableOption == Table::Scratch) {
	markForDelete (True, oldName);
    }else{
	unmarkForDelete (True, oldName);
    }
}

void BaseTable::renameSubTables (const String&, const String&)
{}

void BaseTable::deepCopy (const String& newName,
                          const Record& dataManagerInfo,
                          const StorageOption& stopt,
			  int tableOption,
			  Bool valueCopy,
			  int endianFormat,
			  Bool noRows) const
{
    if (valueCopy  ||  dataManagerInfo.nfields() > 0  ||  noRows) {
      trueDeepCopy (newName, dataManagerInfo, stopt, tableOption,
		      endianFormat, noRows);
    } else {
        copy (newName, tableOption);
    }
}

void BaseTable::trueDeepCopy (const String& newName,
			      const Record& dataManagerInfo,
                              const StorageOption& stopt,
			      int tableOption,
			      int endianFormat,
			      Bool noRows) const
{
    AlwaysAssert (!isNull(), AipsError);
    // Make the name absolute.
    String absNewName = makeAbsoluteName (newName);
    // Throw exception if new name is same as old one.
    if (absNewName == name_p) {
        throw TableError
	       ("Table::deepCopy: new name equal to old name " + name_p);
    }
    //# Flush the data and subtables.
    //# (cast is necessary to bypass non-constness).
    BaseTable* ncThis = const_cast<BaseTable*>(this);
    ncThis->flush (True, True);
    //# Prepare the copy (do some extra checks).
    prepareCopyRename (absNewName, tableOption);
    // Create the new table and copy everything.
    Table oldtab(ncThis);
    Table newtab = TableCopy::makeEmptyTable
                        (absNewName, dataManagerInfo, oldtab, Table::New,
			 Table::EndianFormat(endianFormat), True, noRows,
                         stopt);
    if (!noRows) {
      TableCopy::copyRows (newtab, oldtab);
    }
    TableCopy::copyInfo (newtab, oldtab);
    TableCopy::copySubTables (newtab, oldtab, noRows);
}

void BaseTable::copy (const String& newName, int tableOption) const
{
    AlwaysAssert (!isNull(), AipsError);
    // Make the name absolute.
    String absNewName = makeAbsoluteName (newName);
    // Do not copy when the new name is the same as the old name.
    if (absNewName != name_p) {
	//# Throw an exception when directories do not exist yet.
	if (!madeDir_p) {
	    throw (TableError
		   ("BaseTable::copy: no input table files exist for " +
                    name_p));
	}
	//# Flush the data and subtables.
	//# (cast is necessary to bypass non-constness).
	((BaseTable*)this)->flush (True, True);
	//# Copy the files (thus recursively the entire directory).
	//# Set user write permission after the copy.
	prepareCopyRename (absNewName, tableOption);
	Directory fileOld(name_p);
	fileOld.copy (absNewName);
        //# Renaming of subtables is not needed, because their names in
        //# the table directory (the ones copiued) are all relative.
    }
}


//# A column is writable if the table and column are writable.
Bool BaseTable::isColumnWritable (const String& columnName) const
{
    AlwaysAssert (!isNull(), AipsError);
    if (! isWritable()) {
	return False;                 // table is not writable
    }
    return getColumn(columnName)->isWritable();
}
Bool BaseTable::isColumnWritable (uInt columnIndex) const
{
    AlwaysAssert (!isNull(), AipsError);
    if (! isWritable()) {
	return False;                 // table is not writable
    }
    return getColumn(columnIndex)->isWritable();
}

Bool BaseTable::isColumnStored (const String& columnName) const
{
    AlwaysAssert (!isNull(), AipsError);
    return getColumn(columnName)->isStored();
}
Bool BaseTable::isColumnStored (uInt columnIndex) const
{
    AlwaysAssert (!isNull(), AipsError);
    return getColumn(columnIndex)->isStored();
}

//# By default adding, etc. of rows and columns is not possible.
Bool BaseTable::canAddRow() const
    { return False; }
Bool BaseTable::canRemoveRow() const
    { return False; }

void BaseTable::addRow (rownr_t, Bool)
    { throw (TableInvOper ("Table: cannot add a row to table " + name_p)); }

void BaseTable::removeRow (rownr_t)
    { throw (TableInvOper ("Table: cannot remove a row from table " + name_p)); }

void BaseTable::removeRow (const Vector<rownr_t>& rownrs)
{
    //# Copy the rownrs and sort them.
    //# Loop through them from end to start. In that way we are sure
    //# that the deletion of a row does not affect later rows.
    Vector<rownr_t> rownrsCopy;
    rownrsCopy = rownrs;
    genSort (rownrsCopy);
    for (Int64 i=rownrsCopy.nelements()-1; i>=0; i--) {
	removeRow (rownrsCopy(i));
    }
}

void BaseTable::addColumn (const ColumnDesc&, Bool)
    { throw (TableInvOper ("Table: cannot add a column to table " + name_p)); }
void BaseTable::addColumn (const ColumnDesc&, const String&, Bool, Bool)
    { throw (TableInvOper ("Table: cannot add a column to table " + name_p)); }
void BaseTable::addColumn (const ColumnDesc&, const DataManager&, Bool)
    { throw (TableInvOper ("Table: cannot add a column to table " + name_p)); }
void BaseTable::addColumn (const TableDesc&, const DataManager&, Bool)
    { throw (TableInvOper ("Table: cannot add a column to table " + name_p)); }

void BaseTable::addColumns (const TableDesc& desc, const Record& dmInfo,
                            Bool addToParent)
{
  // Create the correct data manager using the record.
  // The record can be the dminfo description itself or contain a
  // single subrecord with the dminfo.
  Record rec(dmInfo);
  if (dmInfo.nfields() == 1  &&  dmInfo.dataType(0) == TpRecord) {
    rec = dmInfo.subRecord(0);
  }
  if (rec.isDefined("TYPE")  &&  rec.isDefined("NAME")) {
    String dmType = rec.asString ("TYPE");
    String dmGroup = rec.asString ("NAME");
    Record sp;
    if (rec.isDefined("SPEC")) {
      sp = rec.subRecord ("SPEC");
    }
    DataManager* dataMan = DataManager::getCtor(dmType) (dmGroup, sp);
    addColumn (desc, *dataMan, addToParent);
    delete dataMan;
  } else {
    throw TableError ("Invalid dmInfo record given in Table::addColumn"
                      " for table " + name_p);
  }
}

//# Get a vector of row numbers.
Vector<rownr_t> BaseTable::rowNumbers() const
{
    AlwaysAssert (!isNull(), AipsError);
    Vector<rownr_t> vec(nrow());
    indgen (vec, (rownr_t)0);                  // store 0,1,... in it
    return vec;
}

//# By default root table is table itself.
BaseTable* BaseTable::root()
    { return this; }

//# By default table is in row order.
Bool BaseTable::rowOrder() const
    { return True; }

//# By the default the table cannot return the storage of rownrs.
Vector<rownr_t>* BaseTable::rowStorage()
{
    throw (TableInvOper ("rowStorage() not possible; table " + name_p +
                         " is no RefTable"));
}


//# Sort a table.
BaseTable* BaseTable::sort (const Block<String>& names,
                            const Block<CountedPtr<BaseCompare> >& cmpObj,
                            const Block<Int>& order, int option,
                            std::shared_ptr<Vector<rownr_t>> sortIterBoundaries,
                            std::shared_ptr<Vector<size_t>> sortIterKeyIdxChange)

{
    AlwaysAssert (!isNull(), AipsError);
    //# Check if the vectors have equal length.
    uInt nrkey = names.nelements();
    if (nrkey != order.nelements()) {
        throw (TableInvSort
               ("Length of column sort names and order vectors mismatch"
                " for table " + name_p));
    }
    //# Get the Column pointers.
    //# Check if a sort key is indeed a column of scalars.
    PtrBlock<BaseColumn*> sortCol(nrkey);
    for (uInt i=0; i<nrkey; i++) {
        sortCol[i] = getColumn (names[i]);         // get BaseColumn object
        if (!sortCol[i]->columnDesc().isScalar()) {
            throw (TableInvSort ("Sort column " + names[i] + " in table " +
                                 name_p + " is not a scalar"));
        }
    }
    // Return the result as a table.
    return doSort (sortCol, cmpObj, order, option,
                   sortIterBoundaries, sortIterKeyIdxChange);
}

//# Do the actual sort.
BaseTable* BaseTable::doSort (PtrBlock<BaseColumn*>& sortCol,
                              const Block<CountedPtr<BaseCompare> >& cmpObj,
                              const Block<Int>& order, int option,
                              std::shared_ptr<Vector<rownr_t>> sortIterBoundaries,
                              std::shared_ptr<Vector<size_t>> sortIterKeyIdxChange)
{
    uInt nrkey = sortCol.nelements();
    //# Create a sort object.
    //# Pass all keys (and their data) to it.
    Sort sortobj;
    Block<CountedPtr<ArrayBase> > data(nrkey);        // to remember data blocks
    Block<CountedPtr<BaseCompare> > cmp(cmpObj);
    for (uInt i=0; i<nrkey; i++) {
        sortCol[i]->makeSortKey (sortobj, cmp[i], order[i], data[i]);
    }
    //# Create a reference table.
    //# This table will NOT be in row order.
    rownr_t nrrow = nrow();
    RefTable* resultTable = makeRefTable (False, nrrow);
    //# Now sort the table storing the row-numbers in the RefTable.
    //# Adjust rownrs in case source table is already a RefTable.
    //# Then delete possible allocated data blocks.
    Vector<rownr_t>& rows = *(resultTable->rowStorage());
    //# Note that nrrow can change in case Sort::NoDuplicates was given.
    nrrow = sortobj.sort (rows, nrrow, option);
    if(sortIterBoundaries && sortIterKeyIdxChange)
        sortobj.unique(*sortIterBoundaries, *sortIterKeyIdxChange, rows);
    adjustRownrs (nrrow, rows, False);
    resultTable->setNrrow (nrrow);
    return resultTable;
}

RefTable* BaseTable::makeRefTable (Bool rowOrder, rownr_t initialNrrow)
{
    RefTable* rtp = new RefTable(this, rowOrder, initialNrrow);
    return rtp;
}


//# No rownrs have to be adjusted and they are by default in ascending order.
Bool BaseTable::adjustRownrs (rownr_t, Vector<rownr_t>&, Bool) const
    { return True; }

BaseTable* BaseTable::select (rownr_t maxRow, rownr_t offset)
{
    if (offset > nrow()) {
        offset = nrow();
    }
    if (maxRow == 0  ||  maxRow > nrow()  ) {
        maxRow = nrow() - offset;
    }
    if (offset == 0  &&  maxRow == nrow()) {
        return this;
    }
    Vector<rownr_t> rownrs(maxRow);
    indgen(rownrs, rownr_t(offset));
    return select(rownrs);
}

<<<<<<< HEAD
BaseTable* BaseTable::select (const Vector<uInt>& rownrs)
=======
// Do the row selection.
BaseTable* BaseTable::select (const TableExprNode& node,
                              rownr_t maxRow, rownr_t offset)
{
    // Check we don't deal with a null table.
    AlwaysAssert (!isNull(), AipsError);
    // If it is a null expression, return maxrows.
    if (node.isNull()) {
      return select (maxRow, offset);
    }
    //# First check if the node is a Bool.
    if (node.dataType() != TpBool  ||  !node.isScalar()) {
	throw (TableInvExpr ("select expression result on table " + name_p +
                             " is not Bool scalar"));
    }
    // Accept a const bool expression.
    if (node.getNodeRep()->isConstant()) {
        if (node.getBool(0)) {
            // Select maxRow rows.
            return select (maxRow, offset);
        }
        // Select no rows.
        return select(Vector<rownr_t>());
    }
    // Now check if this table has been used for all columns.
    // Accept that the expression has no table, which can be the case for
    // UDFs in derivedmscal (since they have no function arguments).
    if (!node.table().isNull()  &&  node.table().nrow() != this->nrow()) {
      throw (TableInvExpr ("select expression for table " +
                           node.table().tableName() +
                           " is used on a differently sized table " + name_p));
    }
    //# Create a reference table, which will be in row order.
    //# Loop through all rows and add to reference table if true.
    //# Add the rownr of the root table (one may search a reference table).
    //# Adjust the row numbers to reflect row numbers in the root table.
    SPtrHolder<RefTable> resultTable (makeRefTable (True, 0));
    Bool val;
    rownr_t nrrow = nrow();
    TableExprId id;
    for (rownr_t i=0; i<nrrow; i++) {
      id.setRownr (i);
      node.get (id, val);
      if (val) {
        if (offset == 0) {
          resultTable->addRownr (i);                  // add row
          // Stop if max #rows reached (note that maxRow==0 means no limit).
          if (resultTable->nrow() == maxRow) {
            break;
          }
        } else {
          // Skip first offset matching rows.
          offset--;
        }
      }
    }
    adjustRownrs (resultTable->nrow(), *(resultTable->rowStorage()), False);
    return resultTable.transfer();
}

BaseTable* BaseTable::select (const Vector<rownr_t>& rownrs)
>>>>>>> 1782f021
{
    AlwaysAssert (!isNull(), AipsError);
    RefTable* rtp = new RefTable(this, rownrs);
    return rtp;
}

BaseTable* BaseTable::select (const Block<Bool>& mask)
{
    AlwaysAssert (!isNull(), AipsError);
    RefTable* rtp = new RefTable(this, Vector<Bool>(mask.begin(), mask.end()));
    return rtp;
}

BaseTable* BaseTable::project (const Block<String>& names)
{
    AlwaysAssert (!isNull(), AipsError);
    RefTable* rtp = new RefTable(this, Vector<String>(names.begin(), names.end()));
    return rtp;
}


//# And (intersect) 2 tables and return a new table.
BaseTable* BaseTable::tabAnd (BaseTable* that)
{
    AlwaysAssert (!isNull(), AipsError);
    //# Check if both table have the same root.
    logicCheck (that);
    //# Anding a table with the (possibly sorted) root table gives the table.
    if (this->nrow() == this->root()->nrow()) {
	return that;                                  // this is root
    }
    if (that->nrow() == that->root()->nrow()) {
	return this;                                  // that is root
    }
    //# There is no root table involved, so we have to deal with RefTables.
    //# Get both rownr arrays and sort them if not in row order.
    //# Sorting means that the array is allocated on the heap, which has
    //# to be deleted afterwards.
    Bool allsw1, allsw2;
    rownr_t* inx1;
    rownr_t* inx2;
    rownr_t nr1 = this->logicRows (inx1, allsw1);
    rownr_t nr2 = that->logicRows (inx2, allsw2);
    RefTable* rtp = makeRefTable (True, 0);           // will be in row order
    rtp->refAnd (nr1, inx1, nr2, inx2);       // store rownrs in new RefTable
    if (allsw1) {
	delete [] inx1;
    }
    if (allsw2) {
	delete [] inx2;
    }
    return rtp;
}

//# Or (union) 2 tables and return a new table.
BaseTable* BaseTable::tabOr (BaseTable* that)
{
    AlwaysAssert (!isNull(), AipsError);
    //# Check if both table have the same root.
    logicCheck (that);
    //# Oring a table with the (possibly sorted) root table gives the root.
    if (this->nrow() == this->root()->nrow()
    ||  that->nrow() == that->root()->nrow()) {
	return root();
    }
    //# There is no root table involved, so we have to deal with RefTables.
    //# Get both rownr arrays and sort them if not in row order.
    //# Sorting means that the array is allocated on the heap, which has
    //# to be deleted afterwards.
    Bool allsw1, allsw2;
    rownr_t* inx1;
    rownr_t* inx2;
    rownr_t nr1 = this->logicRows (inx1, allsw1);
    rownr_t nr2 = that->logicRows (inx2, allsw2);
    RefTable* rtp = makeRefTable (True, 0);           // will be in row order
    rtp->refOr (nr1, inx1, nr2, inx2);       // store rownrs in new RefTable
    if (allsw1) {
	delete [] inx1;
    }
    if (allsw2) {
	delete [] inx2;
    }
    return rtp;
}

//# Subtract (difference) 2 tables and return a new table.
BaseTable* BaseTable::tabSub (BaseTable* that)
{
    AlwaysAssert (!isNull(), AipsError);
    //# Check if both table have the same root.
    logicCheck (that);
    //# Subtracting the root table from a table results in an empty table.
    if (that->nrow() == that->root()->nrow()) {
	return makeRefTable (True, 0);
    }
    //# Subtracting a table from the root is negating the table.
    if (this->nrow() == this->root()->nrow()) {
	return that->tabNot();
    }
    //# There is no root table involved, so we have to deal with RefTables.
    //# Get both rownr arrays and sort them if not in row order.
    //# Sorting means that the array is allocated on the heap, which has
    //# to be deleted afterwards.
    Bool allsw1, allsw2;
    rownr_t* inx1;
    rownr_t* inx2;
    rownr_t nr1 = this->logicRows (inx1, allsw1);
    rownr_t nr2 = that->logicRows (inx2, allsw2);
    RefTable* rtp = makeRefTable (True, 0);           // will be in row order
    rtp->refSub (nr1, inx1, nr2, inx2);       // store rownrs in new RefTable
    if (allsw1) {
	delete [] inx1;
    }
    if (allsw2) {
	delete [] inx2;
    }
    return rtp;
}

//# Xor 2 tables and return a new table.
BaseTable* BaseTable::tabXor (BaseTable* that)
{
    AlwaysAssert (!isNull(), AipsError);
    //# Check if both table have the same root.
    logicCheck (that);
    //# Xoring a table with the (possibly sorted) root table is negating.
    if (this->nrow() == this->root()->nrow()) {
	return that->tabNot();
    }
    if (that->nrow() == that->root()->nrow()) {
	return tabNot();
    }
    //# There is no root table involved, so we have to deal with RefTables.
    //# Get both rownr arrays and sort them if not in row order.
    //# Sorting means that the array is allocated on the heap, which has
    //# to be deleted afterwards.
    Bool allsw1, allsw2;
    rownr_t* inx1;
    rownr_t* inx2;
    rownr_t nr1 = this->logicRows (inx1, allsw1);
    rownr_t nr2 = that->logicRows (inx2, allsw2);
    RefTable* rtp = makeRefTable (True, 0);           // will be in row order
    rtp->refXor (nr1, inx1, nr2, inx2);       // store rownrs in new RefTable
    if (allsw1) {
	delete [] inx1;
    }
    if (allsw2) {
	delete [] inx2;
    }
    return rtp;
}

//# Negate a table (i.e. take all rows from the root not in table).
BaseTable* BaseTable::tabNot()
{
    AlwaysAssert (!isNull(), AipsError);
    //# Negating the (possibly sorted) root results in an empty table,
    if (nrow() == root()->nrow()) {
	return makeRefTable (True, 0);
    }
    //# There is no root table involved, so we have to deal with RefTables.
    //# Get both rownr arrays and sort them if not in row order.
    //# Sorting means that the array is allocated on the heap, which has
    //# to be deleted.
    Bool allsw1;
    rownr_t* inx1;
    rownr_t nr1 = this->logicRows (inx1, allsw1);
    RefTable* rtp = makeRefTable (True, 0);           // will be in row order
    rtp->refNot (nr1, inx1, root()->nrow());    // store rownrs in new RefTable
    if (allsw1) {
	delete [] inx1;
    }
    return rtp;
}

//# Check if both tables have the same root.
void BaseTable::logicCheck (BaseTable* that)
{
    if (root() != that->root()) {
	throw TableInvLogic();
    }
}

//# Get the rownrs from the reference table.
//# Note that rowStorage() throws an exception if it is not a RefTable.
//# Sort them if not in row order.
rownr_t BaseTable::logicRows (rownr_t*& inx, Bool& allsw)
{
    AlwaysAssert (!isNull(), AipsError);
    allsw = False;
    inx = RefTable::getStorage (*rowStorage());
    rownr_t nr = nrow();
    if (!rowOrder()) {
	//# rows are not in order, so sort them.
	//# They have to be copied, because the original should not be changed.
	rownr_t* inxcp = new rownr_t[nr];
	objcopy (inxcp, inx, nr);
	GenSort<rownr_t>::sort (inxcp, nr);
	inx = inxcp;
	allsw = True;
    }
    return nr;
}


BaseTableIterator* BaseTable::makeIterator
(const Block<String>& names,
 const Block<CountedPtr<BaseCompare> >& cmpObj,
 const Block<Int>& order, int option,
 bool cacheIterationBoundaries)
{
    AlwaysAssert (!isNull(), AipsError);
    if (names.nelements() != order.nelements()
    ||  names.nelements() != cmpObj.nelements()) {
	throw (TableInvOper ("TableIterator: Unequal block lengths"));
    }
    BaseTableIterator* bti = new BaseTableIterator (this, names,
                                                   cmpObj, order, option,
                                                   cacheIterationBoundaries);
    return bti;
}


const TableDesc& BaseTable::makeEmptyTableDesc() const
{
    if (tdescPtr_p.null()) {
        const_cast<BaseTable*>(this)->tdescPtr_p = new TableDesc();
    }
    return *tdescPtr_p;
}


Bool BaseTable::checkRemoveColumn (const Vector<String>& columnNames,
				   Bool throwException) const
{
    for (uInt i=0; i<columnNames.nelements(); i++) {
        // Check if the column exists.
        if (! tdescPtr_p->isColumn (columnNames(i))) {
	    if (throwException) {
	        throw TableInvOper ("Table::removeColumn - column " +
				    columnNames(i) + " does not exist"
                                    " in table " + name_p);
	    }
	    return False;
	}
        // Check if the column is specified only once.
	for (uInt j=i+1; j<columnNames.nelements(); j++) {
	    if (columnNames(i) == columnNames(j)) {
	        if (throwException) {
		  throw TableInvOper ("Table::removeColumn - column " +
				    columnNames(i) + " is multiply specified");
		}
	    return False;
	    }
	}
    }
    return True;
}

void BaseTable::checkRowNumberThrow (rownr_t rownr) const
{
    throw (TableError ("TableColumn: row number " + String::toString(rownr) +
		       " exceeds #rows " +
		       String::toString(nrrow_p+nrrowToAdd_p)
		       + " in table " + tableName()));
}

void BaseTable::showStructure (ostream& os, Bool showDataMans, Bool showColumns,
                               Bool showSubTables, Bool sortColumns,
                               Bool cOrder)
{
  TableDesc tdesc = actualTableDesc();
  Record dminfo = dataManagerInfo();
  os << endl << "Structure of table " << tableName()
     << endl << "------------------ ";
  os << info_p.type();
  if (! info_p.subType().empty()) {
    os << " (" << info_p.subType() << ')';
  }
  os << endl;
  os << nrow() << " rows, " << tdesc.ncolumn() << " columns in ";
  os << (asBigEndian() ? "big" : "little") << " endian format";
  os << " (using "
     << dminfo.nfields() << " data managers)" <<endl;
  const StorageOption& stopt = storageOption();
  if (stopt.option() == StorageOption::MultiFile) {
    os << "  Stored as MultiFile with blocksize " << stopt.blockSize() << endl;
  } else if (stopt.option() == StorageOption::MultiHDF5) {
    os << "  Stored as MultiHDF5 with blocksize " << stopt.blockSize() << endl;
  }
  showStructureExtra (os);
  uInt maxl = 0;
  for (uInt i=0; i<tdesc.ncolumn(); ++i) {
    if (tdesc[i].name().size() > maxl) {
      maxl = tdesc[i].name().size();
    }
  }
  if (!showDataMans) {
    if (showColumns) {
      os << endl;
      showColumnInfo (os, tdesc, maxl, tdesc.columnNames(), sortColumns,
                      cOrder);
    }
  } else {
    for (uInt i=0; i<dminfo.nfields(); ++i) {
      os << endl << " ";
      const Record& dm = dminfo.subRecord(i);
      Record spec;
      if (dm.isDefined("SPEC")) {
        spec = dm.subRecord("SPEC");
      }
      os << dm.asString("TYPE");
      os << " file=table.f" << dm.asInt("SEQNR") << " ";
      os << " name=" << dm.asString("NAME");
      if (spec.isDefined("BUCKETSIZE")) {
        os << "  bucketsize=" << spec.asInt("BUCKETSIZE");
      }
      os << endl;
      if (spec.isDefined("HYPERCUBES")) {
        os << "    hypercubes:" << endl;
        const Record& hcubes = spec.subRecord("HYPERCUBES");
        for (uInt k=0; k<hcubes.nfields(); ++k) {
          const Record& hcube = hcubes.subRecord(k);
          os << "      bucketsize=" << hcube.asInt("BucketSize");
          os << " tileshape=";
          showContainer (os, hcube.asArrayInt("TileShape"));
          os << " cellshape=";
          showContainer (os, hcube.asArrayInt("CellShape"));
          os << " cubeshape=";
          showContainer (os, hcube.asArrayInt("CubeShape"));
          os << endl;
        }
      }
      Bool extra = False;
      for (uInt j=0; j<spec.nfields(); j++) {
        const String& name = spec.name(j);
        if (name != "SEQNR" && name != "BUCKETSIZE" && name != "HYPERCUBES") {
          if (!extra) {
            os << "   ";
            extra = True;
          }
          os << ' '<< name << '=' << spec.asValueHolder(j);
        }
      }
      if (extra) {
        os << endl;
      }
      if (showColumns) {
        showColumnInfo (os, tdesc, maxl, dm.asArrayString ("COLUMNS"),
                        sortColumns, cOrder);
      }
    }
  }
  TableRecord keywords = keywordSet();
  Bool hasSub = False;
  for (uInt i=0; i<keywords.nfields(); ++i) {
    if (keywords.dataType(i) == TpTable) {
      if (!hasSub) {
        os << endl << " SubTables:" << endl;
        hasSub = True;
      }
      os << "    " << keywords.asTable(i).tableName() << endl;
    }
  }
  if (hasSub && showSubTables) {
    for (uInt i=0; i<keywords.nfields(); ++i) {
      if (keywords.dataType(i) == TpTable) {
        Table tab = keywords.asTable(i);
        // Do not show if the subtable has the same root as this table.
        // This is needed to avoid endless recursion in case of SORTED_TABLE
        // in a MeasurementSet.
        if (tab.isSameRoot (Table(this, False))) {
          os << endl << "Subtable " << keywords.name(i)
             << " references the parent table!!" << endl;
        } else {
          tab.showStructure (os, showDataMans, showColumns,
                             showSubTables, sortColumns, cOrder);
        }
      }
    }
  }
}

void BaseTable::showStructureExtra (ostream&) const
{}

void BaseTable::showColumnInfo (ostream& os, const TableDesc& tdesc,
                                uInt maxl, const Array<String>& columnNames,
                                Bool sort, Bool cOrder) const
{
  Vector<String> columns(columnNames);
  if (sort) {
    GenSort<String>::sort (columns);
  }
  for (uInt j=0; j<columns.size(); ++j) {
    const ColumnDesc& cdesc = tdesc[columns[j]];
    TableRecord keywords = cdesc.keywordSet();
    os << "  " << cdesc.name();
    for (uInt k=0; k<=maxl - cdesc.name().size(); ++k) {
      os << ' ';
    }
    os << ValType::getTypeStr(cdesc.dataType());
    if (cdesc.isScalar()) {
      os << " scalar";
    } else if (cdesc.isArray()) {
      if (cdesc.options() & ColumnDesc::FixedShape) {
        os << " shape=";
        if (cOrder) {
          showContainer (os, reversedCasaContainer(cdesc.shape()));
        } else {
          showContainer (os, cdesc.shape());
        }
      } else if (cdesc.ndim() > 0) {
        os << " ndim=" << cdesc.ndim();
      } else {
        os << " array";
      }
    }
    if (keywords.isDefined("UNIT") && !keywords.asString("UNIT").empty()) {
      os << " unit=" << keywords.asString("UNIT");
    } else if (keywords.isDefined("QuantumUnits")) {
      os << " unit=";
      showContainer (os, keywords.asArrayString("QuantumUnits"));
    }
    if (keywords.isDefined("MEASINFO")) {
      const TableRecord& meas = keywords.subRecord("MEASINFO");
      os << " measure=";
      if (meas.isDefined("type")) {
	os << meas.asString("type");
      }	else {
	os << "unknown";
      }
      if (meas.isDefined("Ref")) {
        os << ',' << meas.asString("Ref");
      }
      if (meas.isDefined("VarRefCol")) {
        os << " refcol=" << meas.asString("VarRefCol");
      }
    }
    if (cdesc.options() & ColumnDesc::Direct) {
      os << " directly stored";
    }
    os << endl;
  }
}

String BaseTable::makeAbsoluteName (const String& name) const
{
    // Make sure the name contains a character not equal to . or /.
    Bool ok = False;
    for (uInt i=0; i<name.size(); ++i) {
      if (name[i] != '.'  &&  name[i] != '/') {
        ok = True;
        break;
      }
    }
    if (!ok) {
      throw TableError ("BaseTable::makeAbsoluteName - "
                        "table name '" + name + "' is invalid");
    }
    return Path(name).absoluteName();
}

} //# NAMESPACE CASACORE - END
<|MERGE_RESOLUTION|>--- conflicted
+++ resolved
@@ -785,71 +785,7 @@
     return select(rownrs);
 }
 
-<<<<<<< HEAD
-BaseTable* BaseTable::select (const Vector<uInt>& rownrs)
-=======
-// Do the row selection.
-BaseTable* BaseTable::select (const TableExprNode& node,
-                              rownr_t maxRow, rownr_t offset)
-{
-    // Check we don't deal with a null table.
-    AlwaysAssert (!isNull(), AipsError);
-    // If it is a null expression, return maxrows.
-    if (node.isNull()) {
-      return select (maxRow, offset);
-    }
-    //# First check if the node is a Bool.
-    if (node.dataType() != TpBool  ||  !node.isScalar()) {
-	throw (TableInvExpr ("select expression result on table " + name_p +
-                             " is not Bool scalar"));
-    }
-    // Accept a const bool expression.
-    if (node.getNodeRep()->isConstant()) {
-        if (node.getBool(0)) {
-            // Select maxRow rows.
-            return select (maxRow, offset);
-        }
-        // Select no rows.
-        return select(Vector<rownr_t>());
-    }
-    // Now check if this table has been used for all columns.
-    // Accept that the expression has no table, which can be the case for
-    // UDFs in derivedmscal (since they have no function arguments).
-    if (!node.table().isNull()  &&  node.table().nrow() != this->nrow()) {
-      throw (TableInvExpr ("select expression for table " +
-                           node.table().tableName() +
-                           " is used on a differently sized table " + name_p));
-    }
-    //# Create a reference table, which will be in row order.
-    //# Loop through all rows and add to reference table if true.
-    //# Add the rownr of the root table (one may search a reference table).
-    //# Adjust the row numbers to reflect row numbers in the root table.
-    SPtrHolder<RefTable> resultTable (makeRefTable (True, 0));
-    Bool val;
-    rownr_t nrrow = nrow();
-    TableExprId id;
-    for (rownr_t i=0; i<nrrow; i++) {
-      id.setRownr (i);
-      node.get (id, val);
-      if (val) {
-        if (offset == 0) {
-          resultTable->addRownr (i);                  // add row
-          // Stop if max #rows reached (note that maxRow==0 means no limit).
-          if (resultTable->nrow() == maxRow) {
-            break;
-          }
-        } else {
-          // Skip first offset matching rows.
-          offset--;
-        }
-      }
-    }
-    adjustRownrs (resultTable->nrow(), *(resultTable->rowStorage()), False);
-    return resultTable.transfer();
-}
-
 BaseTable* BaseTable::select (const Vector<rownr_t>& rownrs)
->>>>>>> 1782f021
 {
     AlwaysAssert (!isNull(), AipsError);
     RefTable* rtp = new RefTable(this, rownrs);
