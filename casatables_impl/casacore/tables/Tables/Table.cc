--- conflicted
+++ resolved
@@ -37,12 +37,7 @@
 #include <casacore/tables/Tables/TableLock.h>
 #include <casacore/tables/Tables/TableUtil.h>
 #include <casacore/tables/Tables/TableError.h>
-<<<<<<< HEAD
-#include <casacore/tables/DataMan/StManColumn.h>
-=======
 #include <casacore/tables/DataMan/StManColumnBase.h>
-#include <casacore/tables/TaQL/ExprNode.h>
->>>>>>> 1782f021
 #include <casacore/casa/Arrays/Vector.h>
 #include <casacore/casa/Arrays/ArrayMath.h>
 #include <casacore/casa/IO/ArrayIO.h>
@@ -764,63 +759,6 @@
     { return Table(baseTabPtr_p->sort (names, cmpObjs, orders, option)); }
 
 
-<<<<<<< HEAD
-=======
-//# Create an expression node to handle a keyword.
-//# The code to handle this is in TableExprNode, because there the
-//# differentation between data types is being made.
-TableExprNode Table::key (const String& keywordName) const
-{
-    Vector<String> names(1);
-    names(0) = keywordName;
-    return TableExprNode::newKeyConst (keywordSet(), names);
-}
-TableExprNode Table::key (const Vector<String>& fieldNames) const
-{
-    return TableExprNode::newKeyConst (keywordSet(), fieldNames);
-}
-TableExprNode Table::col (const String& columnName) const
-{
-    Vector<String> fieldNames;
-    return TableExprNode::newColumnNode (*this, columnName, fieldNames);
-}
-TableExprNode Table::col (const String& columnName,
-			  const Vector<String>& fieldNames) const
-{
-    return TableExprNode::newColumnNode (*this, columnName, fieldNames);
-}
-
-//# Create an expression node for either a keyword or column.
-TableExprNode Table::keyCol (const String& name,
-			     const Vector<String>& fieldNames) const
-{
-    if (tableDesc().isColumn (name)) {
-	return col (name, fieldNames);
-    }else{
-	uInt nr = fieldNames.nelements();
-	Vector<String> names (nr + 1);
-	names (Slice(1,nr)) = fieldNames;
-	names(0) = name;
-	return key (names);
-    }
-}
-
-TableExprNode Table::nodeRownr(rownr_t origin) const
-{
-    return TableExprNode::newRownrNode (*this, origin);
-}
-
-TableExprNode Table::nodeRandom () const
-{
-    return TableExprNode::newRandomNode (*this);
-}
-
-
-//# Select rows based on an expression.
-Table Table::operator() (const TableExprNode& expr,
-                         rownr_t maxRow, rownr_t offset) const
-    { return Table (baseTabPtr_p->select (expr, maxRow, offset)); }
->>>>>>> 1782f021
 //# Select rows based on row numbers.
 Table Table::operator() (const RowNumbers& rownrs) const
     { return Table (baseTabPtr_p->select (rownrs)); }
