--- conflicted
+++ resolved
@@ -1,10 +1,4 @@
-<<<<<<< HEAD
-# rubbl_miriad 0.2.5 (2021-10-07)
-
-- build(deps): bump openat from 0.1.20 to 0.1.21
-
-=======
-# rc: minor bump
+# rubbl_miriad 0.3.0 (2023-01-23)
 
 - Start using the more modern `anyhow` and `thiserror` crates for error
   handling, rather than `failure` (#220, @cjordan).
@@ -17,7 +11,6 @@
 
 - build(deps): bump openat from 0.1.20 to 0.1.21
 
->>>>>>> 005fc7f7
 # rubbl_miriad 0.2.4 (2021-04-01)
 
 - Remove a bunch of superfluous dependencies
