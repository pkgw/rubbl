--- conflicted
+++ resolved
@@ -3,7 +3,7 @@
 
 [package]
 name = "rubbl_miriad"
-version = "0.2.4"
+version = "0.2.5"
 authors = ["Peter Williams <peter@newton.cx>"]
 license = "MIT"
 edition = "2018"
@@ -23,15 +23,9 @@
 byteorder = "^1.4"
 failure = "^0.1"
 failure_derive = "^0.1"
-<<<<<<< HEAD
-openat = "^0.1.20"
-rubbl_core = { path = "../core", version ="^0.2.0"}
-rubbl_visdata = { path = "../visdata", version ="^0.2.0"}
-=======
 openat = "^0.1.21"
-rubbl_core = { path = "../core", version ="0.0.0-dev.0"}
-rubbl_visdata = { path = "../visdata", version ="0.0.0-dev.0"}
->>>>>>> 301b19cd
+rubbl_core = { path = "../core", version =">=0.2.0,<1"}
+rubbl_visdata = { path = "../visdata", version =">=0.2.0,<1"}
 
 [dev-dependencies]
 clap = "^2.33"
