<<<<<<< HEAD
# rubbl_core 0.4.0 (2023-01-23)

- Start using the more modern `anyhow` and `thiserror` crates for error
  handling, rather than `failure` (#220, @cjordan).
- Clean up dependency specifications, and document them somewhat more clearly
  (#220, @cjordan, @pkgw). In particular, this version of the core crate now
  requires `ndarray 0.15.x`. We previously attempted to have a more open version
  requirement, but due to the behavior of the Cargo dependency resolver, it
  didn't actually buy us anything. See discussion in #220 for more details.
- Relatedly, remove the dependency on the `approx` crate.
- Update to the 4.x series of `clap`, when it's used (#198, @pkgw).

=======
# rc: minor bump

- Update to require [ndarray] 0.16 (#393, @pkgw). If your code uses ndarray
  directly, you should make sure to update the version requirement in your
  `Cargo.toml` files correspondingly.
- Various internal cleanups.

[ndarray]: https://github.com/rust-ndarray/ndarray


# rubbl_core 0.4.0 (2023-01-23)

- Start using the more modern `anyhow` and `thiserror` crates for error
  handling, rather than `failure` (#220, @cjordan).
- Clean up dependency specifications, and document them somewhat more clearly
  (#220, @cjordan, @pkgw). In particular, this version of the core crate now
  requires `ndarray 0.15.x`. We previously attempted to have a more open version
  requirement, but due to the behavior of the Cargo dependency resolver, it
  didn't actually buy us anything. See discussion in #220 for more details.
- Relatedly, remove the dependency on the `approx` crate.
- Update to the 4.x series of `clap`, when it's used (#198, @pkgw).

>>>>>>> 1b848c91


# rubbl_core 0.3.0 (2021-10-07)

- Add a dependency on the `approx` crate so that we provide implementations
  of its traits on our Complex type. If we don't do this, it's not possible
  for downstream users to do so. This extra dep could be gated behind a Cargo
  feature, but it's lightweight so we just add it unconditionally to keep
  things simple (#169, #170, @derwentx)
- Increase the flexibility of allowed versions of the `ndarray` and
  `num-complex` dependencies (#154, @cjordan)


# rubbl_core 0.2.1 (2021-04-01)

- Update versions of core dependencies


# `rubbl_core` 0.2.0 (2020-12-15)

- Bump to the 2018 edition
- Bump ndarray to the 0.14 series


# `rubbl_core` 0.1.3 (2020-09-28)

- Start using Cranko for releases
- Fix some compile warnings


# `rubbl_core` 0.1.2 (2019 Jun 10)

- Use `Error.iter_chain()` rather than the deprecated `.causes()`
- Update a bunch of dependencies
- `rustfmt` all the source<|MERGE_RESOLUTION|>--- conflicted
+++ resolved
@@ -1,18 +1,4 @@
-<<<<<<< HEAD
-# rubbl_core 0.4.0 (2023-01-23)
-
-- Start using the more modern `anyhow` and `thiserror` crates for error
-  handling, rather than `failure` (#220, @cjordan).
-- Clean up dependency specifications, and document them somewhat more clearly
-  (#220, @cjordan, @pkgw). In particular, this version of the core crate now
-  requires `ndarray 0.15.x`. We previously attempted to have a more open version
-  requirement, but due to the behavior of the Cargo dependency resolver, it
-  didn't actually buy us anything. See discussion in #220 for more details.
-- Relatedly, remove the dependency on the `approx` crate.
-- Update to the 4.x series of `clap`, when it's used (#198, @pkgw).
-
-=======
-# rc: minor bump
+# rubbl_core 0.5.0 (2024-08-13)
 
 - Update to require [ndarray] 0.16 (#393, @pkgw). If your code uses ndarray
   directly, you should make sure to update the version requirement in your
@@ -34,7 +20,6 @@
 - Relatedly, remove the dependency on the `approx` crate.
 - Update to the 4.x series of `clap`, when it's used (#198, @pkgw).
 
->>>>>>> 1b848c91
 
 
 # rubbl_core 0.3.0 (2021-10-07)
