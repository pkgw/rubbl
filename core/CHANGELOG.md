<<<<<<< HEAD
=======
# rc: micro bump

There are no code changes in this release. There are, however, version bumps of
the dependencies `anyhow`, `clap`, and `thiserror`. In particular, we are now
using the 2.x series of `thiserror`.


>>>>>>> bdbb5900
# rubbl_core 0.5.0 (2024-08-13)

- Update to require [ndarray] 0.16 (#393, @pkgw). If your code uses ndarray
  directly, you should make sure to update the version requirement in your
  `Cargo.toml` files correspondingly.
- Various internal cleanups.

[ndarray]: https://github.com/rust-ndarray/ndarray


# rubbl_core 0.4.0 (2023-01-23)

- Start using the more modern `anyhow` and `thiserror` crates for error
  handling, rather than `failure` (#220, @cjordan).
- Clean up dependency specifications, and document them somewhat more clearly
  (#220, @cjordan, @pkgw). In particular, this version of the core crate now
  requires `ndarray 0.15.x`. We previously attempted to have a more open version
  requirement, but due to the behavior of the Cargo dependency resolver, it
  didn't actually buy us anything. See discussion in #220 for more details.
- Relatedly, remove the dependency on the `approx` crate.
- Update to the 4.x series of `clap`, when it's used (#198, @pkgw).



# rubbl_core 0.3.0 (2021-10-07)

- Add a dependency on the `approx` crate so that we provide implementations
  of its traits on our Complex type. If we don't do this, it's not possible
  for downstream users to do so. This extra dep could be gated behind a Cargo
  feature, but it's lightweight so we just add it unconditionally to keep
  things simple (#169, #170, @derwentx)
- Increase the flexibility of allowed versions of the `ndarray` and
  `num-complex` dependencies (#154, @cjordan)


# rubbl_core 0.2.1 (2021-04-01)

- Update versions of core dependencies


# `rubbl_core` 0.2.0 (2020-12-15)

- Bump to the 2018 edition
- Bump ndarray to the 0.14 series


# `rubbl_core` 0.1.3 (2020-09-28)

- Start using Cranko for releases
- Fix some compile warnings


# `rubbl_core` 0.1.2 (2019 Jun 10)

- Use `Error.iter_chain()` rather than the deprecated `.causes()`
- Update a bunch of dependencies
- `rustfmt` all the source<|MERGE_RESOLUTION|>--- conflicted
+++ resolved
@@ -1,13 +1,10 @@
-<<<<<<< HEAD
-=======
-# rc: micro bump
+# rubbl_core 0.5.1 (2025-04-17)
 
 There are no code changes in this release. There are, however, version bumps of
 the dependencies `anyhow`, `clap`, and `thiserror`. In particular, we are now
 using the 2.x series of `thiserror`.
 
 
->>>>>>> bdbb5900
 # rubbl_core 0.5.0 (2024-08-13)
 
 - Update to require [ndarray] 0.16 (#393, @pkgw). If your code uses ndarray
