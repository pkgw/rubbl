--- conflicted
+++ resolved
@@ -1,6 +1,4 @@
-<<<<<<< HEAD
-=======
-# rc: micro bump
+# rubbl 0.3.1 (2024-08-13)
 
 There are no code changes in this release of the Rubbl CLI. There are, however,
 significant version bumps of the dependencies `anyhow`, `clap`, and `thiserror`.
@@ -18,12 +16,11 @@
 Besides the above, the other crates in the Rubbl family have also received new
 maintenance releases, but mostly don't contain comparably noteworthy changes.
 
-The DOI of this release is [xx.xxxx/dev-build.rubbl.version][vdoi].
+The DOI of this release is [10.5281/zenodo.13315460][vdoi].
 
-[vdoi]: https://doi.org/xx.xxxx/dev-build.rubbl.version
+[vdoi]: https://doi.org/10.5281/zenodo.13315460
 
 
->>>>>>> 1b848c91
 # rubbl 0.3.0 (2023-01-23)
 
 This release of Rubbl adds automated DOI deposition to Zenodo (#230, @pkgw)!
