# Copyright 2017-2022 Peter Williams <peter@newton.cx> and collaborators
# Licensed under the MIT License.

[package]
name = "rubbl"
version = "0.2.2"
authors = ["Peter Williams <peter@newton.cx>"]
license = "MIT"
edition = "2018"
homepage = "https://github.com/pkgw/rubbl"
repository = "https://github.com/pkgw/rubbl"
description = """
Facade crate and CLI interface for the Rubbl astrophysics data analysis framework.
"""

[package.metadata.internal_dep_versions]
rubbl_core = "thiscommit:2020-12-15:re8eeQu5"

[dependencies]
<<<<<<< HEAD
clap = "^2.33"
failure = "^0.1"
failure_derive = "^0.1"
rubbl_core = { version =">=0.2.0,<1", path = "../core" }
=======
anyhow = "1.0.0"
clap = { version = "4.0.26", features = ["cargo"] }
rubbl_core = { version ="0.0.0-dev.0", path = "../core" }
thiserror = "1.0.7"
>>>>>>> 4fb46223
<|MERGE_RESOLUTION|>--- conflicted
+++ resolved
@@ -17,14 +17,7 @@
 rubbl_core = "thiscommit:2020-12-15:re8eeQu5"
 
 [dependencies]
-<<<<<<< HEAD
-clap = "^2.33"
-failure = "^0.1"
-failure_derive = "^0.1"
-rubbl_core = { version =">=0.2.0,<1", path = "../core" }
-=======
 anyhow = "1.0.0"
 clap = { version = "4.0.26", features = ["cargo"] }
-rubbl_core = { version ="0.0.0-dev.0", path = "../core" }
-thiserror = "1.0.7"
->>>>>>> 4fb46223
+rubbl_core = { version =">=0.2.0,<1", path = "../core" }
+thiserror = "1.0.7"