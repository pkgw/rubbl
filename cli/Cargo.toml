--- conflicted
+++ resolved
@@ -3,7 +3,7 @@
 
 [package]
 name = "rubbl"
-version = "0.3.0"
+version = "0.3.1"
 authors = ["Peter Williams <peter@newton.cx>"]
 license = "MIT"
 edition = "2018"
@@ -17,14 +17,7 @@
 rubbl_core = "thiscommit:2020-12-15:re8eeQu5"
 
 [dependencies]
-<<<<<<< HEAD
-anyhow = "1.0.0"
-clap = { version = "4.0.26", features = ["cargo"] }
-rubbl_core = { version =">=0.2.0,<1", path = "../core" }
-thiserror = "1.0.7"
-=======
 anyhow = "1.0.86"
 clap = { version = "4.5.15", features = ["cargo"] }
-rubbl_core = { version ="0.0.0-dev.0", path = "../core" }
-thiserror = "1.0.63"
->>>>>>> 1b848c91
+rubbl_core = { version =">=0.2.0,<1", path = "../core" }
+thiserror = "1.0.63"