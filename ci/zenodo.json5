--- conflicted
+++ resolved
@@ -1,21 +1,8 @@
 {
-<<<<<<< HEAD
   "conceptrecid": "7563019",
   "metadata": {
     "access_right": "open",
     "creators": [
-=======
-  conceptrecid: '7563019',
-
-  metadata: {
-    upload_type: 'software',
-    language: 'eng', // Main language of *this record*
-
-    //title: filled in by Cranko
-    //publication_date: filled in by Cranko to today's date
-    //version: filled in by Cranko
-    creators: [
->>>>>>> 1b848c91
       {
         "affiliation": "Center for Astrophysics | Harvard & Smithsonian",
         "name": "Williams, P. K. G.",
@@ -32,38 +19,20 @@
         "orcid": "0000-0002-1220-2940"
       }
     ],
-<<<<<<< HEAD
-    "description": "Rubbl is an exploratory set of basic libraries aimed at allowing astrophysical software, especially astronomy data processing software, to be written in the Rust. Learn more at <a href=\"https://github.com/pkgw/rubbl/\">the Rubbl repository</a>.",
+    "description": "Rubbl is an exploratory set of basic libraries aimed at allowing astrophysical software, especially astronomy data processing software, to be written in the Rust language. Learn more at <a href=\"https://github.com/pkgw/rubbl/\">the Rubbl repository</a>.",
     "keywords": [
       "astronomy",
       "rust"
-=======
-    // "contributors" can also list people who helped create the deposition
-
-    // Subset of HTML allowed here:
-    description: 'Rubbl is an exploratory set of basic libraries aimed at \
-allowing astrophysical software, especially astronomy data processing \
-software, to be written in the Rust language. Learn more at \
-<a href="https://github.com/pkgw/rubbl/">the Rubbl repository</a>.',
-
-    access_right: 'open',
-    license: 'MIT', // see https://spdx.org/licenses/
-
-    // Keywords use an uncontrolled vocabulary (and so are of limited usefulness):
-    keywords: [
-      'astronomy',
-      'rust',
->>>>>>> 1b848c91
     ],
     "language": "eng",
     "license": "MIT",
-    "publication_date": "2023-01-23",
-    "title": "rubbl 0.3.0",
+    "publication_date": "2024-08-13",
+    "title": "rubbl 0.3.1",
     "upload_type": "software",
-    "version": "0.3.0"
+    "version": "0.3.1"
   },
   "conceptdoi": "10.5281/zenodo.7563019",
-  "record_id": "7563020",
-  "doi": "10.5281/zenodo.7563020",
-  "bucket_link": "https://zenodo.org/api/files/df8a9fb2-dfd6-46d0-8973-863bf6ae1f59"
+  "record_id": "13315460",
+  "doi": "10.5281/zenodo.13315460",
+  "bucket_link": "https://zenodo.org/api/files/736ca491-8169-42e7-a34d-0d9f1e26087d"
 }