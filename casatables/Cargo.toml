# Copyright 2017-2022 Peter Williams <peter@newton.cx> and collaborators
# Licensed under the MIT License.

[package]
name = "rubbl_casatables"
version = "0.8.0"
authors = ["Peter Williams <peter@newton.cx>"]
license = "MIT"
edition = "2018"
homepage = "https://github.com/pkgw/rubbl"
repository = "https://github.com/pkgw/rubbl"
description = """
Interfacing to the CASA table format within the Rubbl framework.
"""

[package.metadata.internal_dep_versions]
rubbl_casatables_impl = "thiscommit:2021-11-04:9Lgzrtq"
rubbl_core = "thiscommit:2024-08-12:zKS3IWN"

[dependencies]
ndarray = "0.16.1"
never = "0.1.0"
<<<<<<< HEAD
rubbl_casatables_impl = { version =">=0.3.31100,<1", path = "../casatables_impl" }
rubbl_core = { version =">=0.5.0,<1", path = "../core" }
thiserror = "1.0.63"
=======
rubbl_casatables_impl = { version = "0.0.0-dev.0", path = "../casatables_impl" }
rubbl_core = { version = "0.0.0-dev.0", path = "../core" }
thiserror = "2.0.12"
>>>>>>> bdbb5900

[build-dependencies]
cc = { version = "1.2.19", features = ["parallel"] }

[dev-dependencies]
<<<<<<< HEAD
anyhow = "1.0.86"
clap = { version = "4.5.15", features = ["cargo"] }
rubbl_core = { version =">=0.5.0,<1", path = "../core", features = [
=======
anyhow = "1.0.98"
clap = { version = "4.5.36", features = ["cargo"] }
rubbl_core = { version = "0.0.0-dev.0", path = "../core", features = [
>>>>>>> bdbb5900
    "notifications",
] }
tempfile = "3.19.1"<|MERGE_RESOLUTION|>--- conflicted
+++ resolved
@@ -3,7 +3,7 @@
 
 [package]
 name = "rubbl_casatables"
-version = "0.8.0"
+version = "0.9.0"
 authors = ["Peter Williams <peter@newton.cx>"]
 license = "MIT"
 edition = "2018"
@@ -20,29 +20,17 @@
 [dependencies]
 ndarray = "0.16.1"
 never = "0.1.0"
-<<<<<<< HEAD
 rubbl_casatables_impl = { version =">=0.3.31100,<1", path = "../casatables_impl" }
 rubbl_core = { version =">=0.5.0,<1", path = "../core" }
-thiserror = "1.0.63"
-=======
-rubbl_casatables_impl = { version = "0.0.0-dev.0", path = "../casatables_impl" }
-rubbl_core = { version = "0.0.0-dev.0", path = "../core" }
 thiserror = "2.0.12"
->>>>>>> bdbb5900
 
 [build-dependencies]
 cc = { version = "1.2.19", features = ["parallel"] }
 
 [dev-dependencies]
-<<<<<<< HEAD
-anyhow = "1.0.86"
-clap = { version = "4.5.15", features = ["cargo"] }
-rubbl_core = { version =">=0.5.0,<1", path = "../core", features = [
-=======
 anyhow = "1.0.98"
 clap = { version = "4.5.36", features = ["cargo"] }
-rubbl_core = { version = "0.0.0-dev.0", path = "../core", features = [
->>>>>>> bdbb5900
+rubbl_core = { version =">=0.5.0,<1", path = "../core", features = [
     "notifications",
 ] }
 tempfile = "3.19.1"