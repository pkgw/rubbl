--- conflicted
+++ resolved
@@ -18,18 +18,10 @@
 rubbl_core = "thiscommit:2020-12-15:EiT8sa0a"
 
 [dependencies]
-<<<<<<< HEAD
-failure = "^0.1"
-failure_derive = "^0.1"
-ndarray = ">=0.8"
+ndarray = "0.15.0"
 rubbl_casatables_impl = { version =">=0.3.31100,<1", path = "../casatables_impl" }
 rubbl_core = { version =">=0.2.0,<1", path = "../core" }
-=======
-ndarray = "0.15.0"
-rubbl_casatables_impl = { version ="0.0.0-dev.0", path = "../casatables_impl" }
-rubbl_core = { version ="0.0.0-dev.0", path = "../core" }
 thiserror = "1.0.7"
->>>>>>> 4fb46223
 
 [build-dependencies]
 cc = { version = "1.0.42", features = ["parallel"] }
@@ -37,5 +29,5 @@
 [dev-dependencies]
 anyhow = "1.0.0"
 clap = { version = "4.0.26", features = ["cargo"] }
-rubbl_core = { version ="0.0.0-dev.0", path = "../core", features = ["notifications"] }
+rubbl_core = { version =">=0.2.0,<1", path = "../core", features = ["notifications"] }
 tempfile = "3.3.0"