# Copyright 2017-2021 Peter Williams <peter@newton.cx> and collaborators
# Licensed under the MIT License.

[package]
name = "rubbl_casatables"
version = "0.3.1"
authors = ["Peter Williams <peter@newton.cx>"]
license = "MIT"
edition = "2018"
homepage = "https://github.com/pkgw/rubbl"
repository = "https://github.com/pkgw/rubbl"
description = """
Interfacing to the CASA table format within the Rubbl framework.
"""

[package.metadata.internal_dep_versions]
rubbl_casatables_impl = "1d861e38cc1a40a6f0c984a58ae3dee54c27d127"
rubbl_core = "thiscommit:2020-12-15:EiT8sa0a"

[dependencies]
failure = "^0.1"
failure_derive = "^0.1"
<<<<<<< HEAD
ndarray = "^0.15"
rubbl_casatables_impl = { version ="^0.2.31101", path = "../casatables_impl" }
rubbl_core = { version ="^0.2.0", path = "../core" }
=======
ndarray = ">=0.8"
rubbl_casatables_impl = { version ="0.0.0-dev.0", path = "../casatables_impl" }
rubbl_core = { version ="0.0.0-dev.0", path = "../core" }
>>>>>>> 301b19cd

[build-dependencies]
cc = { version = "1.0", features = ["parallel"] }

[dev-dependencies]
clap = "^2.33"
tempfile = "3.2"<|MERGE_RESOLUTION|>--- conflicted
+++ resolved
@@ -3,7 +3,7 @@
 
 [package]
 name = "rubbl_casatables"
-version = "0.3.1"
+version = "0.4.0"
 authors = ["Peter Williams <peter@newton.cx>"]
 license = "MIT"
 edition = "2018"
@@ -20,15 +20,9 @@
 [dependencies]
 failure = "^0.1"
 failure_derive = "^0.1"
-<<<<<<< HEAD
-ndarray = "^0.15"
-rubbl_casatables_impl = { version ="^0.2.31101", path = "../casatables_impl" }
-rubbl_core = { version ="^0.2.0", path = "../core" }
-=======
 ndarray = ">=0.8"
-rubbl_casatables_impl = { version ="0.0.0-dev.0", path = "../casatables_impl" }
-rubbl_core = { version ="0.0.0-dev.0", path = "../core" }
->>>>>>> 301b19cd
+rubbl_casatables_impl = { version =">=0.2.31101,<1", path = "../casatables_impl" }
+rubbl_core = { version =">=0.2.0,<1", path = "../core" }
 
 [build-dependencies]
 cc = { version = "1.0", features = ["parallel"] }
