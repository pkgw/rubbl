--- conflicted
+++ resolved
@@ -3,7 +3,7 @@
 
 [package]
 name = "rubbl_casatables"
-version = "0.7.0"
+version = "0.8.0"
 authors = ["Peter Williams <peter@newton.cx>"]
 license = "MIT"
 edition = "2018"
@@ -18,33 +18,19 @@
 rubbl_core = "thiscommit:2024-08-12:zKS3IWN"
 
 [dependencies]
-<<<<<<< HEAD
-ndarray = "0.15.0"
-rubbl_casatables_impl = { version =">=0.3.31100,<1", path = "../casatables_impl" }
-rubbl_core = { version =">=0.2.0,<1", path = "../core" }
-thiserror = "1.0.7"
-=======
 ndarray = "0.16.0"
 never = "0.1.0"
-rubbl_casatables_impl = { version = "0.0.0-dev.0", path = "../casatables_impl" }
-rubbl_core = { version = "0.0.0-dev.0", path = "../core" }
+rubbl_casatables_impl = { version =">=0.3.31100,<1", path = "../casatables_impl" }
+rubbl_core = { version =">=0.5.0,<1", path = "../core" }
 thiserror = "1.0.63"
->>>>>>> 1b848c91
 
 [build-dependencies]
 cc = { version = "1.1.10", features = ["parallel"] }
 
 [dev-dependencies]
-<<<<<<< HEAD
-anyhow = "1.0.0"
-clap = { version = "4.0.26", features = ["cargo"] }
-rubbl_core = { version =">=0.2.0,<1", path = "../core", features = ["notifications"] }
-tempfile = "3.3.0"
-=======
 anyhow = "1.0.86"
 clap = { version = "4.5.15", features = ["cargo"] }
-rubbl_core = { version = "0.0.0-dev.0", path = "../core", features = [
+rubbl_core = { version =">=0.5.0,<1", path = "../core", features = [
     "notifications",
 ] }
-tempfile = "3.12.0"
->>>>>>> 1b848c91
+tempfile = "3.12.0"